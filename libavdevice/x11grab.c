/*
 * X11 video grab interface
 *
 * This file is part of FFmpeg.
 *
 * FFmpeg integration:
 * Copyright (C) 2006 Clemens Fruhwirth <clemens@endorphin.org>
 *                    Edouard Gomez <ed.gomez@free.fr>
 *
 * This file contains code from grab.c:
 * Copyright (c) 2000-2001 Fabrice Bellard
 *
 * This file contains code from the xvidcap project:
 * Copyright (C) 1997-1998 Rasca, Berlin
 *               2003-2004 Karl H. Beckers, Frankfurt
 *
 * FFmpeg is free software; you can redistribute it and/or modify
 * it under the terms of the GNU General Public License as published by
 * the Free Software Foundation; either version 2 of the License, or
 * (at your option) any later version.
 *
 * FFmpeg is distributed in the hope that it will be useful,
 * but WITHOUT ANY WARRANTY; without even the implied warranty of
 * MERCHANTABILITY or FITNESS FOR A PARTICULAR PURPOSE.  See the
 * GNU General Public License for more details.
 *
 * You should have received a copy of the GNU General Public License
 * along with FFmpeg; if not, write to the Free Software
 * Foundation, Inc., 51 Franklin Street, Fifth Floor, Boston, MA 02110-1301 USA
 */

/**
 * @file
 * X11 frame device demuxer
 * @author Clemens Fruhwirth <clemens@endorphin.org>
 * @author Edouard Gomez <ed.gomez@free.fr>
 */

#include "config.h"
<<<<<<< HEAD
#include "libavformat/internal.h"
#include "libavutil/log.h"
#include "libavutil/opt.h"
#include "libavutil/parseutils.h"
#include "libavutil/time.h"
#include <time.h>
#include <X11/cursorfont.h>
=======

#include <time.h>
#include <sys/shm.h>

>>>>>>> f07a4290
#include <X11/X.h>
#include <X11/Xlib.h>
#include <X11/Xlibint.h>
#include <X11/Xproto.h>
#include <X11/Xutil.h>

#include <X11/extensions/shape.h>
#include <X11/extensions/Xfixes.h>
<<<<<<< HEAD
#include "avdevice.h"
=======
#include <X11/extensions/XShm.h>
>>>>>>> f07a4290

#include "libavutil/log.h"
#include "libavutil/opt.h"
#include "libavutil/parseutils.h"
#include "libavutil/time.h"

#include "libavformat/avformat.h"
#include "libavformat/internal.h"

/** X11 device demuxer context */
struct x11grab {
    const AVClass *class;    /**< Class for private options. */
    int frame_size;          /**< Size in bytes of a grabbed frame */
    AVRational time_base;    /**< Time base */
    int64_t time_frame;      /**< Current time */

    int width;               /**< Width of the grab frame */
    int height;              /**< Height of the grab frame */
    int x_off;               /**< Horizontal top-left corner coordinate */
    int y_off;               /**< Vertical top-left corner coordinate */

    Display *dpy;            /**< X11 display from which x11grab grabs frames */
    XImage *image;           /**< X11 image holding the grab */
    int use_shm;             /**< !0 when using XShm extension */
    XShmSegmentInfo shminfo; /**< When using XShm, keeps track of XShm infos */
<<<<<<< HEAD
    int  draw_mouse;         /**< Set by a private option. */
    int  follow_mouse;       /**< Set by a private option. */
    int  show_region;        /**< set by a private option. */
    AVRational framerate;         /**< Set by a private option. */
    int palette_changed;
    uint32_t palette[256];
=======
    int draw_mouse;          /**< Set by a private option. */
    int follow_mouse;        /**< Set by a private option. */
    int show_region;         /**< set by a private option. */
    char *framerate;         /**< Set by a private option. */
>>>>>>> f07a4290

    Cursor c;
    Window region_win;       /**< This is used by show_region option. */
};

#define REGION_WIN_BORDER 3

/**
 * Draw grabbing region window
 *
 * @param s x11grab context
 */
static void x11grab_draw_region_win(struct x11grab *s)
{
    Display *dpy = s->dpy;
    Window win   = s->region_win;
    int screen;
    GC gc;

    screen = DefaultScreen(dpy);
    gc     = XCreateGC(dpy, win, 0, 0);
    XSetForeground(dpy, gc, WhitePixel(dpy, screen));
    XSetBackground(dpy, gc, BlackPixel(dpy, screen));
    XSetLineAttributes(dpy, gc, REGION_WIN_BORDER, LineDoubleDash, 0, 0);
    XDrawRectangle(dpy, win, gc, 1, 1,
                   (s->width  + REGION_WIN_BORDER * 2) - 1 * 2 - 1,
                   (s->height + REGION_WIN_BORDER * 2) - 1 * 2 - 1);
    XFreeGC(dpy, gc);
}

/**
 * Initialize grabbing region window
 *
 * @param s x11grab context
 */
static void x11grab_region_win_init(struct x11grab *s)
{
    Display *dpy = s->dpy;
    int screen;
    XSetWindowAttributes attribs;
    XRectangle rect;

    screen = DefaultScreen(dpy);
    attribs.override_redirect = True;
    s->region_win = XCreateWindow(dpy, RootWindow(dpy, screen),
                                  s->x_off  - REGION_WIN_BORDER,
                                  s->y_off  - REGION_WIN_BORDER,
                                  s->width  + REGION_WIN_BORDER * 2,
                                  s->height + REGION_WIN_BORDER * 2,
                                  0, CopyFromParent,
                                  InputOutput, CopyFromParent,
                                  CWOverrideRedirect, &attribs);
    rect.x      = 0;
    rect.y      = 0;
    rect.width  = s->width;
    rect.height = s->height;
    XShapeCombineRectangles(dpy, s->region_win,
                            ShapeBounding, REGION_WIN_BORDER, REGION_WIN_BORDER,
                            &rect, 1, ShapeSubtract, 0);
    XMapWindow(dpy, s->region_win);
    XSelectInput(dpy, s->region_win, ExposureMask | StructureNotifyMask);
    x11grab_draw_region_win(s);
}

/**
 * Initialize the x11 grab device demuxer (public device demuxer API).
 *
 * @param s1 Context from avformat core
 * @return <ul>
 *          <li>AVERROR(ENOMEM) no memory left</li>
 *          <li>AVERROR(EIO) other failure case</li>
 *          <li>0 success</li>
 *         </ul>
 */
static int x11grab_read_header(AVFormatContext *s1)
{
    struct x11grab *x11grab = s1->priv_data;
    Display *dpy;
    AVStream *st = NULL;
    enum AVPixelFormat input_pixfmt;
    XImage *image;
    int x_off = 0;
    int y_off = 0;
    int screen;
    int use_shm = 0;
    char *dpyname, *offset;
    int ret = 0;
    Colormap color_map;
    XColor color[256];
    int i;

    dpyname = av_strdup(s1->filename);
    if (!dpyname)
        goto out;

    offset = strchr(dpyname, '+');
    if (offset) {
        sscanf(offset, "%d,%d", &x_off, &y_off);
<<<<<<< HEAD
        if (strstr(offset, "nomouse")) {
            av_log(s1, AV_LOG_WARNING,
                   "'nomouse' specification in argument is deprecated: "
                   "use 'draw_mouse' option with value 0 instead\n");
            x11grab->draw_mouse = 0;
        }
        *offset= 0;
    }

    av_log(s1, AV_LOG_INFO, "device: %s -> display: %s x: %d y: %d width: %d height: %d\n",
           s1->filename, dpyname, x_off, y_off, x11grab->width, x11grab->height);

    dpy = XOpenDisplay(dpyname);
    av_freep(&dpyname);
    if(!dpy) {
=======
        x11grab->draw_mouse = !strstr(offset, "nomouse");
        *offset = 0;
    }

    if ((ret = av_parse_video_size(&x11grab->width, &x11grab->height,
                                   x11grab->video_size)) < 0) {
        av_log(s1, AV_LOG_ERROR, "Couldn't parse video size.\n");
        goto out;
    }
    if ((ret = av_parse_video_rate(&framerate, x11grab->framerate)) < 0) {
        av_log(s1, AV_LOG_ERROR, "Could not parse framerate: %s.\n",
               x11grab->framerate);
        goto out;
    }
    av_log(s1, AV_LOG_INFO,
           "device: %s -> display: %s x: %d y: %d width: %d height: %d\n",
           s1->filename, param, x_off, y_off, x11grab->width, x11grab->height);

    dpy = XOpenDisplay(param);
    if (!dpy) {
>>>>>>> f07a4290
        av_log(s1, AV_LOG_ERROR, "Could not open X display.\n");
        ret = AVERROR(EIO);
        goto out;
    }

    st = avformat_new_stream(s1, NULL);
    if (!st) {
        ret = AVERROR(ENOMEM);
        goto out;
    }
    avpriv_set_pts_info(st, 64, 1, 1000000); /* 64 bits pts in us */

    screen = DefaultScreen(dpy);

    if (x11grab->follow_mouse) {
        int screen_w, screen_h;
        Window w;

        screen_w = DisplayWidth(dpy, screen);
        screen_h = DisplayHeight(dpy, screen);
        XQueryPointer(dpy, RootWindow(dpy, screen), &w, &w, &x_off, &y_off,
                      &ret, &ret, &ret);
        x_off -= x11grab->width / 2;
        y_off -= x11grab->height / 2;
        x_off  = FFMIN(FFMAX(x_off, 0), screen_w - x11grab->width);
        y_off  = FFMIN(FFMAX(y_off, 0), screen_h - x11grab->height);
        av_log(s1, AV_LOG_INFO,
               "followmouse is enabled, resetting grabbing region to x: %d y: %d\n",
               x_off, y_off);
    }

<<<<<<< HEAD
    if (x11grab->use_shm) {
        use_shm = XShmQueryExtension(dpy);
        av_log(s1, AV_LOG_INFO, "shared memory extension%s found\n", use_shm ? "" : " not");
    }
=======
    use_shm = XShmQueryExtension(dpy);
    av_log(s1, AV_LOG_INFO,
           "shared memory extension %s found\n", use_shm ? "" : "not");
>>>>>>> f07a4290

    if (use_shm) {
        int scr = XDefaultScreen(dpy);
        image = XShmCreateImage(dpy,
                                DefaultVisual(dpy, scr),
                                DefaultDepth(dpy, scr),
                                ZPixmap,
                                NULL,
                                &x11grab->shminfo,
                                x11grab->width, x11grab->height);
        x11grab->shminfo.shmid = shmget(IPC_PRIVATE,
                                        image->bytes_per_line * image->height,
                                        IPC_CREAT | 0777);
        if (x11grab->shminfo.shmid == -1) {
            av_log(s1, AV_LOG_ERROR, "Fatal: Can't get shared memory!\n");
            ret = AVERROR(ENOMEM);
            goto out;
        }
        x11grab->shminfo.shmaddr  = image->data = shmat(x11grab->shminfo.shmid, 0, 0);
        x11grab->shminfo.readOnly = False;

        if (!XShmAttach(dpy, &x11grab->shminfo)) {
            av_log(s1, AV_LOG_ERROR, "Fatal: Failed to attach shared memory!\n");
            /* needs some better error subroutine :) */
            ret = AVERROR(EIO);
            goto out;
        }
    } else {
        image = XGetImage(dpy, RootWindow(dpy, screen),
                          x_off, y_off,
                          x11grab->width, x11grab->height,
                          AllPlanes, ZPixmap);
    }

    switch (image->bits_per_pixel) {
    case 8:
        av_log(s1, AV_LOG_DEBUG, "8 bit palette\n");
        input_pixfmt = AV_PIX_FMT_PAL8;
        color_map = DefaultColormap(dpy, screen);
        for (i = 0; i < 256; ++i)
            color[i].pixel = i;
        XQueryColors(dpy, color_map, color, 256);
        for (i = 0; i < 256; ++i)
            x11grab->palette[i] = (color[i].red   & 0xFF00) << 8 |
                                  (color[i].green & 0xFF00)      |
                                  (color[i].blue  & 0xFF00) >> 8;
        x11grab->palette_changed = 1;
        break;
    case 16:
        if (image->red_mask   == 0xf800 &&
            image->green_mask == 0x07e0 &&
            image->blue_mask  == 0x001f) {
            av_log(s1, AV_LOG_DEBUG, "16 bit RGB565\n");
            input_pixfmt = AV_PIX_FMT_RGB565;
        } else if (image->red_mask   == 0x7c00 &&
                   image->green_mask == 0x03e0 &&
                   image->blue_mask  == 0x001f) {
            av_log(s1, AV_LOG_DEBUG, "16 bit RGB555\n");
            input_pixfmt = AV_PIX_FMT_RGB555;
        } else {
<<<<<<< HEAD
            av_log(s1, AV_LOG_ERROR, "RGB ordering at image depth %i not supported ... aborting\n", image->bits_per_pixel);
            av_log(s1, AV_LOG_ERROR, "color masks: r 0x%.6lx g 0x%.6lx b 0x%.6lx\n", image->red_mask, image->green_mask, image->blue_mask);
            ret = AVERROR_PATCHWELCOME;
=======
            av_log(s1, AV_LOG_ERROR,
                   "RGB ordering at image depth %i not supported ... aborting\n",
                   image->bits_per_pixel);
            av_log(s1, AV_LOG_ERROR,
                   "color masks: r 0x%.6lx g 0x%.6lx b 0x%.6lx\n",
                   image->red_mask, image->green_mask, image->blue_mask);
            ret = AVERROR(EIO);
>>>>>>> f07a4290
            goto out;
        }
        break;
    case 24:
        if (image->red_mask   == 0xff0000 &&
            image->green_mask == 0x00ff00 &&
            image->blue_mask  == 0x0000ff) {
            input_pixfmt = AV_PIX_FMT_BGR24;
        } else if (image->red_mask   == 0x0000ff &&
                   image->green_mask == 0x00ff00 &&
                   image->blue_mask  == 0xff0000) {
            input_pixfmt = AV_PIX_FMT_RGB24;
        } else {
<<<<<<< HEAD
            av_log(s1, AV_LOG_ERROR,"rgb ordering at image depth %i not supported ... aborting\n", image->bits_per_pixel);
            av_log(s1, AV_LOG_ERROR, "color masks: r 0x%.6lx g 0x%.6lx b 0x%.6lx\n", image->red_mask, image->green_mask, image->blue_mask);
            ret = AVERROR_PATCHWELCOME;
=======
            av_log(s1, AV_LOG_ERROR,
                   "rgb ordering at image depth %i not supported ... aborting\n",
                   image->bits_per_pixel);
            av_log(s1, AV_LOG_ERROR,
                   "color masks: r 0x%.6lx g 0x%.6lx b 0x%.6lx\n",
                   image->red_mask, image->green_mask, image->blue_mask);
            ret = AVERROR(EIO);
>>>>>>> f07a4290
            goto out;
        }
        break;
    case 32:
        if (        image->red_mask   == 0xff0000 &&
                    image->green_mask == 0x00ff00 &&
                    image->blue_mask  == 0x0000ff ) {
            input_pixfmt = AV_PIX_FMT_0RGB32;
        } else {
            av_log(s1, AV_LOG_ERROR,"rgb ordering at image depth %i not supported ... aborting\n", image->bits_per_pixel);
            av_log(s1, AV_LOG_ERROR, "color masks: r 0x%.6lx g 0x%.6lx b 0x%.6lx\n", image->red_mask, image->green_mask, image->blue_mask);
            ret = AVERROR_PATCHWELCOME;
            goto out;
        }
        break;
    default:
<<<<<<< HEAD
        av_log(s1, AV_LOG_ERROR, "image depth %i not supported ... aborting\n", image->bits_per_pixel);
        ret = AVERROR_PATCHWELCOME;
        goto out;
    }

    x11grab->frame_size = x11grab->width * x11grab->height * image->bits_per_pixel/8;
    x11grab->dpy = dpy;
    x11grab->time_base  = av_inv_q(x11grab->framerate);
=======
        av_log(s1, AV_LOG_ERROR,
               "image depth %i not supported ... aborting\n",
               image->bits_per_pixel);
        ret = AVERROR(EINVAL);
        goto out;
    }

    x11grab->frame_size = x11grab->width * x11grab->height * image->bits_per_pixel / 8;
    x11grab->dpy        = dpy;
    x11grab->time_base  = (AVRational) { framerate.den, framerate.num };
>>>>>>> f07a4290
    x11grab->time_frame = av_gettime() / av_q2d(x11grab->time_base);
    x11grab->x_off      = x_off;
    x11grab->y_off      = y_off;
    x11grab->image      = image;
    x11grab->use_shm    = use_shm;

    st->codec->codec_type = AVMEDIA_TYPE_VIDEO;
    st->codec->codec_id   = AV_CODEC_ID_RAWVIDEO;
    st->codec->width      = x11grab->width;
    st->codec->height     = x11grab->height;
    st->codec->pix_fmt    = input_pixfmt;
    st->codec->time_base  = x11grab->time_base;
    st->codec->bit_rate   = x11grab->frame_size * 1 / av_q2d(x11grab->time_base) * 8;

out:
    av_free(dpyname);
    return ret;
}

/**
 * Paint a mouse pointer in an X11 image.
 *
 * @param image image to paint the mouse pointer to
 * @param s context used to retrieve original grabbing rectangle
 *          coordinates
 */
<<<<<<< HEAD
static void
paint_mouse_pointer(XImage *image, AVFormatContext *s1)
{
    struct x11grab *s = s1->priv_data;
    int x_off = s->x_off;
    int y_off = s->y_off;
    int width = s->width;
    int height = s->height;
=======
static void paint_mouse_pointer(XImage *image, struct x11grab *s)
{
    int x_off    = s->x_off;
    int y_off    = s->y_off;
    int width    = s->width;
    int height   = s->height;
>>>>>>> f07a4290
    Display *dpy = s->dpy;
    XFixesCursorImage *xcim;
    int x, y;
    int line, column;
    int to_line, to_column;
    int pixstride = image->bits_per_pixel >> 3;
    /* Warning: in its insanity, xlib provides unsigned image data through a
     * char* pointer, so we have to make it uint8_t to make things not break.
     * Anyone who performs further investigation of the xlib API likely risks
     * permanent brain damage. */
    uint8_t *pix = image->data;
    Window w;
    XSetWindowAttributes attr;

    /* Code doesn't currently support 16-bit or PAL8 */
    if (image->bits_per_pixel != 24 && image->bits_per_pixel != 32)
        return;

    if(!s->c)
        s->c = XCreateFontCursor(dpy, XC_left_ptr);
    w = DefaultRootWindow(dpy);
    attr.cursor = s->c;
    XChangeWindowAttributes(dpy, w, CWCursor, &attr);

    xcim = XFixesGetCursorImage(dpy);
    if (!xcim) {
        av_log(s1, AV_LOG_WARNING,
               "XFixes extension not available, impossible to draw cursor\n");
        s->draw_mouse = 0;
        return;
    }

    x = xcim->x - xcim->xhot;
    y = xcim->y - xcim->yhot;

    to_line   = FFMIN((y + xcim->height), (height + y_off));
    to_column = FFMIN((x + xcim->width),  (width  + x_off));

    for (line = FFMAX(y, y_off); line < to_line; line++) {
        for (column = FFMAX(x, x_off); column < to_column; column++) {
            int xcim_addr  = (line  - y)     * xcim->width + column - x;
            int image_addr = ((line - y_off) * width       + column - x_off) * pixstride;
            int r          = (uint8_t)(xcim->pixels[xcim_addr] >>  0);
            int g          = (uint8_t)(xcim->pixels[xcim_addr] >>  8);
            int b          = (uint8_t)(xcim->pixels[xcim_addr] >> 16);
            int a          = (uint8_t)(xcim->pixels[xcim_addr] >> 24);

            if (a == 255) {
                pix[image_addr + 0] = r;
                pix[image_addr + 1] = g;
                pix[image_addr + 2] = b;
            } else if (a) {
                /* pixel values from XFixesGetCursorImage come premultiplied by alpha */
                pix[image_addr + 0] = r + (pix[image_addr + 0] * (255 - a) + 255 / 2) / 255;
                pix[image_addr + 1] = g + (pix[image_addr + 1] * (255 - a) + 255 / 2) / 255;
                pix[image_addr + 2] = b + (pix[image_addr + 2] * (255 - a) + 255 / 2) / 255;
            }
        }
    }

    XFree(xcim);
    xcim = NULL;
}

/**
 * Read new data in the image structure.
 *
 * @param dpy X11 display to grab from
 * @param d
 * @param image Image where the grab will be put
 * @param x Top-Left grabbing rectangle horizontal coordinate
 * @param y Top-Left grabbing rectangle vertical coordinate
 * @return 0 if error, !0 if successful
 */
static int xget_zpixmap(Display *dpy, Drawable d, XImage *image, int x, int y)
{
    xGetImageReply rep;
    xGetImageReq *req;
    long nbytes;

    if (!image)
        return 0;

    LockDisplay(dpy);
    GetReq(GetImage, req);

    /* First set up the standard stuff in the request */
    req->drawable  = d;
    req->x         = x;
    req->y         = y;
    req->width     = image->width;
    req->height    = image->height;
    req->planeMask = (unsigned int)AllPlanes;
    req->format    = ZPixmap;

    if (!_XReply(dpy, (xReply *)&rep, 0, xFalse) || !rep.length) {
        UnlockDisplay(dpy);
        SyncHandle();
        return 0;
    }

    nbytes = (long)rep.length << 2;
    _XReadPad(dpy, image->data, nbytes);

    UnlockDisplay(dpy);
    SyncHandle();
    return 1;
}

/**
 * Grab a frame from x11 (public device demuxer API).
 *
 * @param s1 Context from avformat core
 * @param pkt Packet holding the brabbed frame
 * @return frame size in bytes
 */
static int x11grab_read_packet(AVFormatContext *s1, AVPacket *pkt)
{
    struct x11grab *s = s1->priv_data;
    Display *dpy      = s->dpy;
    XImage *image     = s->image;
    int x_off         = s->x_off;
    int y_off         = s->y_off;
    int follow_mouse  = s->follow_mouse;
    int screen;
    Window root;
    int64_t curtime, delay;
    struct timespec ts;

    /* Calculate the time of the next frame */
    s->time_frame += INT64_C(1000000);

    /* wait based on the frame rate */
    for (;;) {
        curtime = av_gettime();
        delay   = s->time_frame * av_q2d(s->time_base) - curtime;
        if (delay <= 0) {
            if (delay < INT64_C(-1000000) * av_q2d(s->time_base))
                s->time_frame += INT64_C(1000000);
            break;
        }
        ts.tv_sec  = delay / 1000000;
        ts.tv_nsec = (delay % 1000000) * 1000;
        nanosleep(&ts, NULL);
    }

    av_init_packet(pkt);
    pkt->data = image->data;
    pkt->size = s->frame_size;
<<<<<<< HEAD
    pkt->pts = curtime;
    if (s->palette_changed) {
        uint8_t *pal = av_packet_new_side_data(pkt, AV_PKT_DATA_PALETTE,
                                               AVPALETTE_SIZE);
        if (!pal) {
            av_log(s, AV_LOG_ERROR, "Cannot append palette to packet\n");
        } else {
            memcpy(pal, s->palette, AVPALETTE_SIZE);
            s->palette_changed = 0;
        }
    }
=======
    pkt->pts  = curtime;
>>>>>>> f07a4290

    screen = DefaultScreen(dpy);
    root   = RootWindow(dpy, screen);
    if (follow_mouse) {
        int screen_w, screen_h;
        int pointer_x, pointer_y, _;
        Window w;

        screen_w = DisplayWidth(dpy, screen);
        screen_h = DisplayHeight(dpy, screen);
        XQueryPointer(dpy, root, &w, &w, &pointer_x, &pointer_y, &_, &_, &_);
        if (follow_mouse == -1) {
            // follow the mouse, put it at center of grabbing region
            x_off += pointer_x - s->width / 2 - x_off;
            y_off += pointer_y - s->height / 2 - y_off;
        } else {
            // follow the mouse, but only move the grabbing region when mouse
            // reaches within certain pixels to the edge.
            if (pointer_x > x_off + s->width - follow_mouse)
                x_off += pointer_x - (x_off + s->width - follow_mouse);
            else if (pointer_x < x_off + follow_mouse)
                x_off -= (x_off + follow_mouse) - pointer_x;
            if (pointer_y > y_off + s->height - follow_mouse)
                y_off += pointer_y - (y_off + s->height - follow_mouse);
            else if (pointer_y < y_off + follow_mouse)
                y_off -= (y_off + follow_mouse) - pointer_y;
        }
        // adjust grabbing region position if it goes out of screen.
        s->x_off = x_off = FFMIN(FFMAX(x_off, 0), screen_w - s->width);
        s->y_off = y_off = FFMIN(FFMAX(y_off, 0), screen_h - s->height);

        if (s->show_region && s->region_win)
            XMoveWindow(dpy, s->region_win,
                        s->x_off - REGION_WIN_BORDER,
                        s->y_off - REGION_WIN_BORDER);
    }

    if (s->show_region) {
        if (s->region_win) {
            XEvent evt;
            // clean up the events, and do the initinal draw or redraw.
            for (evt.type = NoEventMask;
                 XCheckMaskEvent(dpy, ExposureMask | StructureNotifyMask, &evt);)
                ;
            if (evt.type)
                x11grab_draw_region_win(s);
        } else {
            x11grab_region_win_init(s);
        }
    }

    if (s->use_shm) {
        if (!XShmGetImage(dpy, root, image, x_off, y_off, AllPlanes))
            av_log(s1, AV_LOG_INFO, "XShmGetImage() failed\n");
    } else {
        if (!xget_zpixmap(dpy, root, image, x_off, y_off))
            av_log(s1, AV_LOG_INFO, "XGetZPixmap() failed\n");
    }

<<<<<<< HEAD
    if (s->draw_mouse) {
        paint_mouse_pointer(image, s1);
    }
=======
    if (s->draw_mouse)
        paint_mouse_pointer(image, s);
>>>>>>> f07a4290

    return s->frame_size;
}

/**
 * Close x11 frame grabber (public device demuxer API).
 *
 * @param s1 Context from avformat core
 * @return 0 success, !0 failure
 */
static int x11grab_read_close(AVFormatContext *s1)
{
    struct x11grab *x11grab = s1->priv_data;

    /* Detach cleanly from shared mem */
    if (x11grab->use_shm) {
        XShmDetach(x11grab->dpy, &x11grab->shminfo);
        shmdt(x11grab->shminfo.shmaddr);
        shmctl(x11grab->shminfo.shmid, IPC_RMID, NULL);
    }

    /* Destroy X11 image */
    if (x11grab->image) {
        XDestroyImage(x11grab->image);
        x11grab->image = NULL;
    }

    if (x11grab->region_win)
        XDestroyWindow(x11grab->dpy, x11grab->region_win);

    /* Free X11 display */
    XCloseDisplay(x11grab->dpy);
    return 0;
}

#define OFFSET(x) offsetof(struct x11grab, x)
#define DEC AV_OPT_FLAG_DECODING_PARAM
static const AVOption options[] = {
    { "draw_mouse", "draw the mouse pointer", OFFSET(draw_mouse), AV_OPT_TYPE_INT, {.i64 = 1}, 0, 1, DEC },

    { "follow_mouse", "move the grabbing region when the mouse pointer reaches within specified amount of pixels to the edge of region",
      OFFSET(follow_mouse), AV_OPT_TYPE_INT, {.i64 = 0}, -1, INT_MAX, DEC, "follow_mouse" },
    { "centered",     "keep the mouse pointer at the center of grabbing region when following",
      0, AV_OPT_TYPE_CONST, {.i64 = -1}, INT_MIN, INT_MAX, DEC, "follow_mouse" },

    { "framerate",  "set video frame rate",      OFFSET(framerate),   AV_OPT_TYPE_VIDEO_RATE, {.str = "ntsc"}, 0, 0, DEC },
    { "show_region", "show the grabbing region", OFFSET(show_region), AV_OPT_TYPE_INT,        {.i64 = 0}, 0, 1, DEC },
    { "video_size",  "set video frame size",     OFFSET(width),       AV_OPT_TYPE_IMAGE_SIZE, {.str = "vga"}, 0, 0, DEC },
    { "use_shm",     "use MIT-SHM extension",    OFFSET(use_shm),     AV_OPT_TYPE_INT,        {.i64 = 1}, 0, 1, DEC },
    { NULL },
};

static const AVClass x11_class = {
    .class_name = "X11grab indev",
    .item_name  = av_default_item_name,
    .option     = options,
    .version    = LIBAVUTIL_VERSION_INT,
    .category   = AV_CLASS_CATEGORY_DEVICE_VIDEO_INPUT,
};

/** x11 grabber device demuxer declaration */
AVInputFormat ff_x11grab_demuxer = {
    .name           = "x11grab",
    .long_name      = NULL_IF_CONFIG_SMALL("X11grab"),
    .priv_data_size = sizeof(struct x11grab),
    .read_header    = x11grab_read_header,
    .read_packet    = x11grab_read_packet,
    .read_close     = x11grab_read_close,
    .flags          = AVFMT_NOFILE,
    .priv_class     = &x11_class,
};<|MERGE_RESOLUTION|>--- conflicted
+++ resolved
@@ -37,20 +37,11 @@
  */
 
 #include "config.h"
-<<<<<<< HEAD
-#include "libavformat/internal.h"
-#include "libavutil/log.h"
-#include "libavutil/opt.h"
-#include "libavutil/parseutils.h"
-#include "libavutil/time.h"
-#include <time.h>
-#include <X11/cursorfont.h>
-=======
 
 #include <time.h>
 #include <sys/shm.h>
 
->>>>>>> f07a4290
+#include <X11/cursorfont.h>
 #include <X11/X.h>
 #include <X11/Xlib.h>
 #include <X11/Xlibint.h>
@@ -59,18 +50,15 @@
 
 #include <X11/extensions/shape.h>
 #include <X11/extensions/Xfixes.h>
-<<<<<<< HEAD
+#include <X11/extensions/XShm.h>
+
 #include "avdevice.h"
-=======
-#include <X11/extensions/XShm.h>
->>>>>>> f07a4290
 
 #include "libavutil/log.h"
 #include "libavutil/opt.h"
 #include "libavutil/parseutils.h"
 #include "libavutil/time.h"
 
-#include "libavformat/avformat.h"
 #include "libavformat/internal.h"
 
 /** X11 device demuxer context */
@@ -89,19 +77,12 @@
     XImage *image;           /**< X11 image holding the grab */
     int use_shm;             /**< !0 when using XShm extension */
     XShmSegmentInfo shminfo; /**< When using XShm, keeps track of XShm infos */
-<<<<<<< HEAD
-    int  draw_mouse;         /**< Set by a private option. */
-    int  follow_mouse;       /**< Set by a private option. */
-    int  show_region;        /**< set by a private option. */
-    AVRational framerate;         /**< Set by a private option. */
-    int palette_changed;
-    uint32_t palette[256];
-=======
     int draw_mouse;          /**< Set by a private option. */
     int follow_mouse;        /**< Set by a private option. */
     int show_region;         /**< set by a private option. */
-    char *framerate;         /**< Set by a private option. */
->>>>>>> f07a4290
+    AVRational framerate;    /**< Set by a private option. */
+    int palette_changed;
+    uint32_t palette[256];
 
     Cursor c;
     Window region_win;       /**< This is used by show_region option. */
@@ -200,44 +181,22 @@
     offset = strchr(dpyname, '+');
     if (offset) {
         sscanf(offset, "%d,%d", &x_off, &y_off);
-<<<<<<< HEAD
         if (strstr(offset, "nomouse")) {
             av_log(s1, AV_LOG_WARNING,
                    "'nomouse' specification in argument is deprecated: "
                    "use 'draw_mouse' option with value 0 instead\n");
             x11grab->draw_mouse = 0;
         }
-        *offset= 0;
-    }
-
-    av_log(s1, AV_LOG_INFO, "device: %s -> display: %s x: %d y: %d width: %d height: %d\n",
+        *offset = 0;
+    }
+
+    av_log(s1, AV_LOG_INFO,
+           "device: %s -> display: %s x: %d y: %d width: %d height: %d\n",
            s1->filename, dpyname, x_off, y_off, x11grab->width, x11grab->height);
 
     dpy = XOpenDisplay(dpyname);
     av_freep(&dpyname);
-    if(!dpy) {
-=======
-        x11grab->draw_mouse = !strstr(offset, "nomouse");
-        *offset = 0;
-    }
-
-    if ((ret = av_parse_video_size(&x11grab->width, &x11grab->height,
-                                   x11grab->video_size)) < 0) {
-        av_log(s1, AV_LOG_ERROR, "Couldn't parse video size.\n");
-        goto out;
-    }
-    if ((ret = av_parse_video_rate(&framerate, x11grab->framerate)) < 0) {
-        av_log(s1, AV_LOG_ERROR, "Could not parse framerate: %s.\n",
-               x11grab->framerate);
-        goto out;
-    }
-    av_log(s1, AV_LOG_INFO,
-           "device: %s -> display: %s x: %d y: %d width: %d height: %d\n",
-           s1->filename, param, x_off, y_off, x11grab->width, x11grab->height);
-
-    dpy = XOpenDisplay(param);
     if (!dpy) {
->>>>>>> f07a4290
         av_log(s1, AV_LOG_ERROR, "Could not open X display.\n");
         ret = AVERROR(EIO);
         goto out;
@@ -269,16 +228,11 @@
                x_off, y_off);
     }
 
-<<<<<<< HEAD
     if (x11grab->use_shm) {
         use_shm = XShmQueryExtension(dpy);
-        av_log(s1, AV_LOG_INFO, "shared memory extension%s found\n", use_shm ? "" : " not");
-    }
-=======
-    use_shm = XShmQueryExtension(dpy);
-    av_log(s1, AV_LOG_INFO,
-           "shared memory extension %s found\n", use_shm ? "" : "not");
->>>>>>> f07a4290
+        av_log(s1, AV_LOG_INFO,
+               "shared memory extension%s found\n", use_shm ? "" : " not");
+    }
 
     if (use_shm) {
         int scr = XDefaultScreen(dpy);
@@ -339,19 +293,13 @@
             av_log(s1, AV_LOG_DEBUG, "16 bit RGB555\n");
             input_pixfmt = AV_PIX_FMT_RGB555;
         } else {
-<<<<<<< HEAD
-            av_log(s1, AV_LOG_ERROR, "RGB ordering at image depth %i not supported ... aborting\n", image->bits_per_pixel);
-            av_log(s1, AV_LOG_ERROR, "color masks: r 0x%.6lx g 0x%.6lx b 0x%.6lx\n", image->red_mask, image->green_mask, image->blue_mask);
-            ret = AVERROR_PATCHWELCOME;
-=======
             av_log(s1, AV_LOG_ERROR,
                    "RGB ordering at image depth %i not supported ... aborting\n",
                    image->bits_per_pixel);
             av_log(s1, AV_LOG_ERROR,
                    "color masks: r 0x%.6lx g 0x%.6lx b 0x%.6lx\n",
                    image->red_mask, image->green_mask, image->blue_mask);
-            ret = AVERROR(EIO);
->>>>>>> f07a4290
+            ret = AVERROR_PATCHWELCOME;
             goto out;
         }
         break;
@@ -365,19 +313,13 @@
                    image->blue_mask  == 0xff0000) {
             input_pixfmt = AV_PIX_FMT_RGB24;
         } else {
-<<<<<<< HEAD
-            av_log(s1, AV_LOG_ERROR,"rgb ordering at image depth %i not supported ... aborting\n", image->bits_per_pixel);
-            av_log(s1, AV_LOG_ERROR, "color masks: r 0x%.6lx g 0x%.6lx b 0x%.6lx\n", image->red_mask, image->green_mask, image->blue_mask);
-            ret = AVERROR_PATCHWELCOME;
-=======
             av_log(s1, AV_LOG_ERROR,
                    "rgb ordering at image depth %i not supported ... aborting\n",
                    image->bits_per_pixel);
             av_log(s1, AV_LOG_ERROR,
                    "color masks: r 0x%.6lx g 0x%.6lx b 0x%.6lx\n",
                    image->red_mask, image->green_mask, image->blue_mask);
-            ret = AVERROR(EIO);
->>>>>>> f07a4290
+            ret = AVERROR_PATCHWELCOME;
             goto out;
         }
         break;
@@ -394,27 +336,16 @@
         }
         break;
     default:
-<<<<<<< HEAD
-        av_log(s1, AV_LOG_ERROR, "image depth %i not supported ... aborting\n", image->bits_per_pixel);
-        ret = AVERROR_PATCHWELCOME;
-        goto out;
-    }
-
-    x11grab->frame_size = x11grab->width * x11grab->height * image->bits_per_pixel/8;
-    x11grab->dpy = dpy;
-    x11grab->time_base  = av_inv_q(x11grab->framerate);
-=======
         av_log(s1, AV_LOG_ERROR,
                "image depth %i not supported ... aborting\n",
                image->bits_per_pixel);
-        ret = AVERROR(EINVAL);
+        ret = AVERROR_PATCHWELCOME;
         goto out;
     }
 
     x11grab->frame_size = x11grab->width * x11grab->height * image->bits_per_pixel / 8;
     x11grab->dpy        = dpy;
-    x11grab->time_base  = (AVRational) { framerate.den, framerate.num };
->>>>>>> f07a4290
+    x11grab->time_base  = av_inv_q(x11grab->framerate);
     x11grab->time_frame = av_gettime() / av_q2d(x11grab->time_base);
     x11grab->x_off      = x_off;
     x11grab->y_off      = y_off;
@@ -441,23 +372,13 @@
  * @param s context used to retrieve original grabbing rectangle
  *          coordinates
  */
-<<<<<<< HEAD
-static void
-paint_mouse_pointer(XImage *image, AVFormatContext *s1)
+static void paint_mouse_pointer(XImage *image, AVFormatContext *s1)
 {
     struct x11grab *s = s1->priv_data;
-    int x_off = s->x_off;
-    int y_off = s->y_off;
-    int width = s->width;
-    int height = s->height;
-=======
-static void paint_mouse_pointer(XImage *image, struct x11grab *s)
-{
     int x_off    = s->x_off;
     int y_off    = s->y_off;
     int width    = s->width;
     int height   = s->height;
->>>>>>> f07a4290
     Display *dpy = s->dpy;
     XFixesCursorImage *xcim;
     int x, y;
@@ -476,7 +397,7 @@
     if (image->bits_per_pixel != 24 && image->bits_per_pixel != 32)
         return;
 
-    if(!s->c)
+    if (!s->c)
         s->c = XCreateFontCursor(dpy, XC_left_ptr);
     w = DefaultRootWindow(dpy);
     attr.cursor = s->c;
@@ -607,8 +528,7 @@
     av_init_packet(pkt);
     pkt->data = image->data;
     pkt->size = s->frame_size;
-<<<<<<< HEAD
-    pkt->pts = curtime;
+    pkt->pts  = curtime;
     if (s->palette_changed) {
         uint8_t *pal = av_packet_new_side_data(pkt, AV_PKT_DATA_PALETTE,
                                                AVPALETTE_SIZE);
@@ -619,9 +539,6 @@
             s->palette_changed = 0;
         }
     }
-=======
-    pkt->pts  = curtime;
->>>>>>> f07a4290
 
     screen = DefaultScreen(dpy);
     root   = RootWindow(dpy, screen);
@@ -681,14 +598,8 @@
             av_log(s1, AV_LOG_INFO, "XGetZPixmap() failed\n");
     }
 
-<<<<<<< HEAD
-    if (s->draw_mouse) {
+    if (s->draw_mouse)
         paint_mouse_pointer(image, s1);
-    }
-=======
-    if (s->draw_mouse)
-        paint_mouse_pointer(image, s);
->>>>>>> f07a4290
 
     return s->frame_size;
 }
