--- conflicted
+++ resolved
@@ -224,7 +224,6 @@
     return ret;
 }
 
-<<<<<<< HEAD
 AVBufferSinkParams *av_buffersink_params_alloc(void)
 {
     static const int pixel_fmts[] = { AV_PIX_FMT_NONE };
@@ -267,95 +266,6 @@
     inlink->partial_buf_size = frame_size;
 }
 
-#if FF_API_AVFILTERBUFFER
-FF_DISABLE_DEPRECATION_WARNINGS
-static void compat_free_buffer(AVFilterBuffer *buf)
-{
-    AVFrame *frame = buf->priv;
-    av_frame_free(&frame);
-    av_free(buf);
-}
-
-static int compat_read(AVFilterContext *ctx,
-                       AVFilterBufferRef **pbuf, int nb_samples, int flags)
-{
-    AVFilterBufferRef *buf;
-    AVFrame *frame;
-    int ret;
-
-    if (!pbuf)
-        return ff_poll_frame(ctx->inputs[0]);
-
-    frame = av_frame_alloc();
-    if (!frame)
-        return AVERROR(ENOMEM);
-
-    if (!nb_samples)
-        ret = av_buffersink_get_frame_flags(ctx, frame, flags);
-    else
-        ret = av_buffersink_get_samples(ctx, frame, nb_samples);
-
-    if (ret < 0)
-        goto fail;
-
-    AV_NOWARN_DEPRECATED(
-    if (ctx->inputs[0]->type == AVMEDIA_TYPE_VIDEO) {
-        buf = avfilter_get_video_buffer_ref_from_arrays(frame->data, frame->linesize,
-                                                        AV_PERM_READ,
-                                                        frame->width, frame->height,
-                                                        frame->format);
-    } else {
-        buf = avfilter_get_audio_buffer_ref_from_arrays(frame->extended_data,
-                                                        frame->linesize[0], AV_PERM_READ,
-                                                        frame->nb_samples,
-                                                        frame->format,
-                                                        frame->channel_layout);
-    }
-    if (!buf) {
-        ret = AVERROR(ENOMEM);
-        goto fail;
-    }
-
-    avfilter_copy_frame_props(buf, frame);
-    )
-
-    buf->buf->priv = frame;
-    buf->buf->free = compat_free_buffer;
-
-    *pbuf = buf;
-
-    return 0;
-fail:
-    av_frame_free(&frame);
-    return ret;
-}
-
-int attribute_align_arg av_buffersink_read(AVFilterContext *ctx, AVFilterBufferRef **buf)
-{
-    return compat_read(ctx, buf, 0, 0);
-}
-
-int attribute_align_arg av_buffersink_read_samples(AVFilterContext *ctx, AVFilterBufferRef **buf,
-                                                   int nb_samples)
-{
-    return compat_read(ctx, buf, nb_samples, 0);
-}
-
-int attribute_align_arg av_buffersink_get_buffer_ref(AVFilterContext *ctx,
-                                                     AVFilterBufferRef **bufref, int flags)
-{
-    *bufref = NULL;
-
-    av_assert0(    !strcmp(ctx->filter->name, "buffersink")
-                || !strcmp(ctx->filter->name, "abuffersink")
-                || !strcmp(ctx->filter->name, "ffbuffersink")
-                || !strcmp(ctx->filter->name, "ffabuffersink"));
-
-    return compat_read(ctx, bufref, 0, flags);
-}
-FF_ENABLE_DEPRECATION_WARNINGS
-#endif
-
 AVRational av_buffersink_get_frame_rate(AVFilterContext *ctx)
 {
     av_assert0(   !strcmp(ctx->filter->name, "buffersink")
@@ -363,23 +273,6 @@
 
     return ctx->inputs[0]->frame_rate;
 }
-
-#if FF_API_AVFILTERBUFFER
-FF_DISABLE_DEPRECATION_WARNINGS
-int attribute_align_arg av_buffersink_poll_frame(AVFilterContext *ctx)
-{
-    BufferSinkContext *buf = ctx->priv;
-    AVFilterLink *inlink = ctx->inputs[0];
-
-    av_assert0(   !strcmp(ctx->filter->name, "buffersink")
-               || !strcmp(ctx->filter->name, "abuffersink")
-               || !strcmp(ctx->filter->name, "ffbuffersink")
-               || !strcmp(ctx->filter->name, "ffabuffersink"));
-
-    return av_fifo_size(buf->fifo)/FIFO_INIT_ELEMENT_SIZE + ff_poll_frame(inlink);
-}
-FF_ENABLE_DEPRECATION_WARNINGS
-#endif
 
 static av_cold int vsink_init(AVFilterContext *ctx, void *opaque)
 {
@@ -519,59 +412,6 @@
 AVFILTER_DEFINE_CLASS(buffersink);
 AVFILTER_DEFINE_CLASS(abuffersink);
 
-#if FF_API_AVFILTERBUFFER
-
-#define ffbuffersink_options buffersink_options
-#define ffabuffersink_options abuffersink_options
-AVFILTER_DEFINE_CLASS(ffbuffersink);
-AVFILTER_DEFINE_CLASS(ffabuffersink);
-
-static const AVFilterPad ffbuffersink_inputs[] = {
-    {
-        .name      = "default",
-        .type      = AVMEDIA_TYPE_VIDEO,
-        .filter_frame = filter_frame,
-    },
-    { NULL },
-};
-
-AVFilter ff_vsink_ffbuffersink = {
-    .name      = "ffbuffersink",
-    .description = NULL_IF_CONFIG_SMALL("Buffer video frames, and make them available to the end of the filter graph."),
-    .priv_size = sizeof(BufferSinkContext),
-    .priv_class = &ffbuffersink_class,
-    .init_opaque = vsink_init,
-    .uninit    = uninit,
-
-    .query_formats = vsink_query_formats,
-    .inputs        = ffbuffersink_inputs,
-    .outputs       = NULL,
-};
-
-static const AVFilterPad ffabuffersink_inputs[] = {
-    {
-        .name           = "default",
-        .type           = AVMEDIA_TYPE_AUDIO,
-        .filter_frame   = filter_frame,
-    },
-    { NULL },
-};
-
-AVFilter ff_asink_ffabuffersink = {
-    .name      = "ffabuffersink",
-    .description = NULL_IF_CONFIG_SMALL("Buffer audio frames, and make them available to the end of the filter graph."),
-    .init_opaque = asink_init,
-    .uninit    = uninit,
-    .priv_size = sizeof(BufferSinkContext),
-    .priv_class = &ffabuffersink_class,
-    .query_formats = asink_query_formats,
-    .inputs        = ffabuffersink_inputs,
-    .outputs       = NULL,
-};
-#endif /* FF_API_AVFILTERBUFFER */
-
-=======
->>>>>>> f6974fe6
 static const AVFilterPad avfilter_vsink_buffer_inputs[] = {
     {
         .name         = "default",
