/*
 * Copyright (c) 2002 Jindrich Makovicka <makovick@gmail.com>
 * Copyright (c) 2011 Stefano Sabatini
 *
 * This file is part of FFmpeg.
 *
 * FFmpeg is free software; you can redistribute it and/or modify
 * it under the terms of the GNU General Public License as published by
 * the Free Software Foundation; either version 2 of the License, or
 * (at your option) any later version.
 *
 * FFmpeg is distributed in the hope that it will be useful,
 * but WITHOUT ANY WARRANTY; without even the implied warranty of
 * MERCHANTABILITY or FITNESS FOR A PARTICULAR PURPOSE.  See the
 * GNU General Public License for more details.
 *
 * You should have received a copy of the GNU General Public License along
 * with FFmpeg; if not, write to the Free Software Foundation, Inc.,
 * 51 Franklin Street, Fifth Floor, Boston, MA 02110-1301 USA.
 */

/**
 * @file
 * A very simple tv station logo remover
 * Ported from MPlayer libmpcodecs/vf_delogo.c.
 */

#include "libavutil/common.h"
#include "libavutil/imgutils.h"
#include "libavutil/opt.h"
#include "libavutil/pixdesc.h"
#include "avfilter.h"
#include "formats.h"
#include "internal.h"
#include "video.h"

/**
 * Apply a simple delogo algorithm to the image in dst and put the
 * result in src.
 *
 * The algorithm is only applied to the region specified by the logo
 * parameters.
 *
 * @param w      width of the input image
 * @param h      height of the input image
 * @param logo_x x coordinate of the top left corner of the logo region
 * @param logo_y y coordinate of the top left corner of the logo region
 * @param logo_w width of the logo
 * @param logo_h height of the logo
 * @param band   the size of the band around the processed area
 * @param show   show a rectangle around the processed area, useful for
 *               parameters tweaking
 * @param direct if non-zero perform in-place processing
 */
static void apply_delogo(uint8_t *dst, int dst_linesize,
                         uint8_t *src, int src_linesize,
                         int w, int h,
                         int logo_x, int logo_y, int logo_w, int logo_h,
                         int band, int show, int direct)
{
    int x, y;
    int interp, dist;
    uint8_t *xdst, *xsrc;

    uint8_t *topleft, *botleft, *topright;
    int xclipl, xclipr, yclipt, yclipb;
    int logo_x1, logo_x2, logo_y1, logo_y2;

    xclipl = FFMAX(-logo_x, 0);
    xclipr = FFMAX(logo_x+logo_w-w, 0);
    yclipt = FFMAX(-logo_y, 0);
    yclipb = FFMAX(logo_y+logo_h-h, 0);

    logo_x1 = logo_x + xclipl;
    logo_x2 = logo_x + logo_w - xclipr;
    logo_y1 = logo_y + yclipt;
    logo_y2 = logo_y + logo_h - yclipb;

    topleft  = src+logo_y1     * src_linesize+logo_x1;
    topright = src+logo_y1     * src_linesize+logo_x2-1;
    botleft  = src+(logo_y2-1) * src_linesize+logo_x1;

    dst += (logo_y1+1)*dst_linesize;
    src += (logo_y1+1)*src_linesize;

    if (!direct)
        av_image_copy_plane(dst, dst_linesize, src, src_linesize, w, h);

    for (y = logo_y1+1; y < logo_y2-1; y++) {
        for (x = logo_x1+1,
             xdst = dst+logo_x1+1,
             xsrc = src+logo_x1+1; x < logo_x2-1; x++, xdst++, xsrc++) {
            interp =
                (topleft[src_linesize*(y-logo_y  -yclipt)]   +
                 topleft[src_linesize*(y-logo_y-1-yclipt)]   +
                 topleft[src_linesize*(y-logo_y+1-yclipt)])  * (logo_w-(x-logo_x))/logo_w
                +
                (topright[src_linesize*(y-logo_y-yclipt)]    +
                 topright[src_linesize*(y-logo_y-1-yclipt)]  +
                 topright[src_linesize*(y-logo_y+1-yclipt)]) * (x-logo_x)/logo_w
                +
                (topleft[x-logo_x-xclipl]    +
                 topleft[x-logo_x-1-xclipl]  +
                 topleft[x-logo_x+1-xclipl]) * (logo_h-(y-logo_y))/logo_h
                +
                (botleft[x-logo_x-xclipl]    +
                 botleft[x-logo_x-1-xclipl]  +
                 botleft[x-logo_x+1-xclipl]) * (y-logo_y)/logo_h;
            interp /= 6;

            if (y >= logo_y+band && y < logo_y+logo_h-band &&
                x >= logo_x+band && x < logo_x+logo_w-band) {
                *xdst = interp;
            } else {
                dist = 0;
                if      (x < logo_x+band)
                    dist = FFMAX(dist, logo_x-x+band);
                else if (x >= logo_x+logo_w-band)
                    dist = FFMAX(dist, x-(logo_x+logo_w-1-band));

                if      (y < logo_y+band)
                    dist = FFMAX(dist, logo_y-y+band);
                else if (y >= logo_y+logo_h-band)
                    dist = FFMAX(dist, y-(logo_y+logo_h-1-band));

                *xdst = (*xsrc*dist + interp*(band-dist))/band;
                if (show && (dist == band-1))
                    *xdst = 0;
            }
        }

        dst += dst_linesize;
        src += src_linesize;
    }
}

typedef struct {
    const AVClass *class;
    int x, y, w, h, band, show;
}  DelogoContext;

#define OFFSET(x) offsetof(DelogoContext, x)
#define FLAGS AV_OPT_FLAG_FILTERING_PARAM|AV_OPT_FLAG_VIDEO_PARAM

static const AVOption delogo_options[]= {
    {"x",    "set logo x position",       OFFSET(x),    AV_OPT_TYPE_INT, {.i64 = -1}, -1, INT_MAX, FLAGS},
    {"y",    "set logo y position",       OFFSET(y),    AV_OPT_TYPE_INT, {.i64 = -1}, -1, INT_MAX, FLAGS},
    {"w",    "set logo width",            OFFSET(w),    AV_OPT_TYPE_INT, {.i64 = -1}, -1, INT_MAX, FLAGS},
    {"h",    "set logo height",           OFFSET(h),    AV_OPT_TYPE_INT, {.i64 = -1}, -1, INT_MAX, FLAGS},
    {"band", "set delogo area band size", OFFSET(band), AV_OPT_TYPE_INT, {.i64 =  4}, -1, INT_MAX, FLAGS},
    {"t",    "set delogo area band size", OFFSET(band), AV_OPT_TYPE_INT, {.i64 =  4}, -1, INT_MAX, FLAGS},
    {"show", "show delogo area",          OFFSET(show), AV_OPT_TYPE_INT, {.i64 =  0},  0,       1, FLAGS},
    {NULL},
};

AVFILTER_DEFINE_CLASS(delogo);

static int query_formats(AVFilterContext *ctx)
{
    enum AVPixelFormat pix_fmts[] = {
        AV_PIX_FMT_YUV444P,  AV_PIX_FMT_YUV422P,  AV_PIX_FMT_YUV420P,
        AV_PIX_FMT_YUV411P,  AV_PIX_FMT_YUV410P,  AV_PIX_FMT_YUV440P,
        AV_PIX_FMT_YUVA420P, AV_PIX_FMT_GRAY8,
        AV_PIX_FMT_NONE
    };

    ff_set_common_formats(ctx, ff_make_format_list(pix_fmts));
    return 0;
}

static av_cold int init(AVFilterContext *ctx, const char *args)
{
    DelogoContext *delogo = ctx->priv;
    int ret = 0;

    delogo->class = &delogo_class;
    av_opt_set_defaults(delogo);

    if (args)
        ret = sscanf(args, "%d:%d:%d:%d:%d",
                     &delogo->x, &delogo->y, &delogo->w, &delogo->h, &delogo->band);
    if (ret == 5) {
        if (delogo->band < 0)
            delogo->show = 1;
    } else if ((ret = (av_set_options_string(delogo, args, "=", ":"))) < 0)
        return ret;

#define CHECK_UNSET_OPT(opt)                                            \
    if (delogo->opt == -1) {                                            \
        av_log(delogo, AV_LOG_ERROR, "Option %s was not set.\n", #opt); \
        return AVERROR(EINVAL);                                         \
    }
    CHECK_UNSET_OPT(x);
    CHECK_UNSET_OPT(y);
    CHECK_UNSET_OPT(w);
    CHECK_UNSET_OPT(h);

    if (delogo->show)
        delogo->band = 4;

    av_log(ctx, AV_LOG_VERBOSE, "x:%d y:%d, w:%d h:%d band:%d show:%d\n",
           delogo->x, delogo->y, delogo->w, delogo->h, delogo->band, delogo->show);

    delogo->w += delogo->band*2;
    delogo->h += delogo->band*2;
    delogo->x -= delogo->band;
    delogo->y -= delogo->band;

    return 0;
}

static int null_draw_slice(AVFilterLink *link, int y, int h, int slice_dir)
{
    return 0;
}

static int end_frame(AVFilterLink *inlink)
{
    DelogoContext *delogo = inlink->dst->priv;
    AVFilterLink *outlink = inlink->dst->outputs[0];
    AVFilterBufferRef *inpicref  = inlink ->cur_buf;
    AVFilterBufferRef *outpicref = outlink->out_buf;
    int direct = inpicref->buf == outpicref->buf;
    int hsub0 = av_pix_fmt_descriptors[inlink->format].log2_chroma_w;
    int vsub0 = av_pix_fmt_descriptors[inlink->format].log2_chroma_h;
    int plane;
    int ret;

    for (plane = 0; plane < 4 && inpicref->data[plane]; plane++) {
        int hsub = plane == 1 || plane == 2 ? hsub0 : 0;
        int vsub = plane == 1 || plane == 2 ? vsub0 : 0;

        apply_delogo(outpicref->data[plane], outpicref->linesize[plane],
                     inpicref ->data[plane], inpicref ->linesize[plane],
                     inlink->w>>hsub, inlink->h>>vsub,
                     delogo->x>>hsub, delogo->y>>vsub,
                     delogo->w>>hsub, delogo->h>>vsub,
                     delogo->band>>FFMIN(hsub, vsub),
                     delogo->show, direct);
    }

    if ((ret = ff_draw_slice(outlink, 0, inlink->h, 1)) < 0 ||
        (ret = ff_end_frame(outlink)) < 0)
        return ret;
    return 0;
}

static const AVFilterPad avfilter_vf_delogo_inputs[] = {
    {
        .name             = "default",
        .type             = AVMEDIA_TYPE_VIDEO,
        .get_video_buffer = ff_null_get_video_buffer,
        .start_frame      = ff_inplace_start_frame,
        .draw_slice       = null_draw_slice,
        .end_frame        = end_frame,
        .min_perms        = AV_PERM_WRITE | AV_PERM_READ,
        .rej_perms        = AV_PERM_PRESERVE
    },
    { NULL }
};

static const AVFilterPad avfilter_vf_delogo_outputs[] = {
    {
        .name = "default",
        .type = AVMEDIA_TYPE_VIDEO,
    },
    { NULL }
};

AVFilter avfilter_vf_delogo = {
    .name          = "delogo",
    .description   = NULL_IF_CONFIG_SMALL("Remove logo from input video."),
    .priv_size     = sizeof(DelogoContext),
    .init          = init,
    .query_formats = query_formats,

<<<<<<< HEAD
    .inputs    = (const AVFilterPad[]) {{ .name             = "default",
                                          .type             = AVMEDIA_TYPE_VIDEO,
                                          .get_video_buffer = ff_null_get_video_buffer,
                                          .start_frame      = ff_inplace_start_frame,
                                          .draw_slice       = null_draw_slice,
                                          .end_frame        = end_frame,
                                          .min_perms        = AV_PERM_WRITE | AV_PERM_READ },
                                        { .name = NULL}},
    .outputs   = (const AVFilterPad[]) {{ .name             = "default",
                                          .type             = AVMEDIA_TYPE_VIDEO, },
                                        { .name = NULL}},
=======
    .inputs    = avfilter_vf_delogo_inputs,
    .outputs   = avfilter_vf_delogo_outputs,
>>>>>>> 4436f25a
};<|MERGE_RESOLUTION|>--- conflicted
+++ resolved
@@ -254,7 +254,6 @@
         .draw_slice       = null_draw_slice,
         .end_frame        = end_frame,
         .min_perms        = AV_PERM_WRITE | AV_PERM_READ,
-        .rej_perms        = AV_PERM_PRESERVE
     },
     { NULL }
 };
@@ -274,20 +273,6 @@
     .init          = init,
     .query_formats = query_formats,
 
-<<<<<<< HEAD
-    .inputs    = (const AVFilterPad[]) {{ .name             = "default",
-                                          .type             = AVMEDIA_TYPE_VIDEO,
-                                          .get_video_buffer = ff_null_get_video_buffer,
-                                          .start_frame      = ff_inplace_start_frame,
-                                          .draw_slice       = null_draw_slice,
-                                          .end_frame        = end_frame,
-                                          .min_perms        = AV_PERM_WRITE | AV_PERM_READ },
-                                        { .name = NULL}},
-    .outputs   = (const AVFilterPad[]) {{ .name             = "default",
-                                          .type             = AVMEDIA_TYPE_VIDEO, },
-                                        { .name = NULL}},
-=======
     .inputs    = avfilter_vf_delogo_inputs,
     .outputs   = avfilter_vf_delogo_outputs,
->>>>>>> 4436f25a
 };