--- conflicted
+++ resolved
@@ -146,44 +146,34 @@
 
 static int query_formats(AVFilterContext *ctx)
 {
-<<<<<<< HEAD
-    static const enum PixelFormat pix_fmts[] = {
-        PIX_FMT_YUV444P,  PIX_FMT_YUV422P,  PIX_FMT_YUV420P,
-        PIX_FMT_YUV411P,  PIX_FMT_YUV410P,
-        PIX_FMT_YUVJ444P, PIX_FMT_YUVJ422P, PIX_FMT_YUVJ420P,
-        PIX_FMT_YUV440P,  PIX_FMT_YUVJ440P,
-        PIX_FMT_YUVA420P,
-        PIX_FMT_RGB24,    PIX_FMT_BGR24,
-        PIX_FMT_ARGB,     PIX_FMT_ABGR,
-        PIX_FMT_RGBA,     PIX_FMT_BGRA,
-        PIX_FMT_NONE
-=======
     static const enum AVPixelFormat pix_fmts[] = {
         AV_PIX_FMT_YUV444P,  AV_PIX_FMT_YUV422P,  AV_PIX_FMT_YUV420P,
         AV_PIX_FMT_YUV411P,  AV_PIX_FMT_YUV410P,
         AV_PIX_FMT_YUVJ444P, AV_PIX_FMT_YUVJ422P, AV_PIX_FMT_YUVJ420P,
         AV_PIX_FMT_YUV440P,  AV_PIX_FMT_YUVJ440P,
+        AV_PIX_FMT_YUVA420P,
         AV_PIX_FMT_RGB24,    AV_PIX_FMT_BGR24,
+        AV_PIX_FMT_ARGB,     AV_PIX_FMT_ABGR,
+        AV_PIX_FMT_RGBA,     AV_PIX_FMT_BGRA,
         AV_PIX_FMT_NONE
->>>>>>> 716d413c
     };
 
     ff_set_common_formats(ctx, ff_make_format_list(pix_fmts));
     return 0;
 }
 
-const static enum PixelFormat studio_level_pix_fmts[] = {
-    PIX_FMT_YUV444P,  PIX_FMT_YUV422P,  PIX_FMT_YUV420P,
-    PIX_FMT_YUV411P,  PIX_FMT_YUV410P,
-    PIX_FMT_YUV440P,
-    PIX_FMT_NONE
+const static enum AVPixelFormat studio_level_pix_fmts[] = {
+    AV_PIX_FMT_YUV444P,  AV_PIX_FMT_YUV422P,  AV_PIX_FMT_YUV420P,
+    AV_PIX_FMT_YUV411P,  AV_PIX_FMT_YUV410P,
+    AV_PIX_FMT_YUV440P,
+    AV_PIX_FMT_NONE
 };
 
-static enum PixelFormat alpha_pix_fmts[] = {
-    PIX_FMT_YUVA420P,
-    PIX_FMT_ARGB, PIX_FMT_ABGR,
-    PIX_FMT_RGBA, PIX_FMT_BGRA,
-    PIX_FMT_NONE
+static enum AVPixelFormat alpha_pix_fmts[] = {
+    AV_PIX_FMT_YUVA420P,
+    AV_PIX_FMT_ARGB, AV_PIX_FMT_ABGR,
+    AV_PIX_FMT_RGBA, AV_PIX_FMT_BGRA,
+    AV_PIX_FMT_NONE
 };
 
 static int config_props(AVFilterLink *inlink)
