--- conflicted
+++ resolved
@@ -255,7 +255,6 @@
     *width=FFALIGN(*width, align);
 }
 
-<<<<<<< HEAD
 void ff_init_buffer_info(AVCodecContext *s, AVFrame *pic)
 {
     if (s->pkt) {
@@ -270,7 +269,8 @@
     pic->width               = s->width;
     pic->height              = s->height;
     pic->format              = s->pix_fmt;
-=======
+}
+
 int avcodec_fill_audio_frame(AVFrame *frame, int nb_channels,
                              enum AVSampleFormat sample_fmt, const uint8_t *buf,
                              int buf_size, int align)
@@ -305,7 +305,6 @@
     }
 
     return ret;
->>>>>>> 9e12002f
 }
 
 static int audio_get_buffer(AVCodecContext *avctx, AVFrame *frame)
@@ -1084,9 +1083,12 @@
         /* fabricate frame pts from sample count.
            this is needed because the avcodec_encode_audio() API does not have
            a way for the user to provide pts */
-        frame->pts = av_rescale_q(avctx->internal->sample_count,
+        if(avctx->sample_rate && avctx->time_base.num)
+            frame->pts = av_rescale_q(avctx->internal->sample_count,
                                   (AVRational){ 1, avctx->sample_rate },
                                   avctx->time_base);
+        else
+            frame->pts = AV_NOPTS_VALUE;
         avctx->internal->sample_count += frame->nb_samples;
     } else {
         frame = NULL;
@@ -1476,17 +1478,12 @@
     p = first_avcodec;
     id= remap_deprecated_codec_id(id);
     while (p) {
-<<<<<<< HEAD
-        if (p->decode != NULL && p->id == id) {
+        if (codec_is_decoder(p) && p->id == id) {
             if (p->capabilities & CODEC_CAP_EXPERIMENTAL && !experimental) {
                 experimental = p;
             } else
                 return p;
         }
-=======
-        if (codec_is_decoder(p) && p->id == id)
-            return p;
->>>>>>> 9e12002f
         p = p->next;
     }
     return experimental;
