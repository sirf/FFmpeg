/*
 * utils for libavcodec
 * Copyright (c) 2001 Fabrice Bellard
 * Copyright (c) 2002-2004 Michael Niedermayer <michaelni@gmx.at>
 *
 * This file is part of FFmpeg.
 *
 * FFmpeg is free software; you can redistribute it and/or
 * modify it under the terms of the GNU Lesser General Public
 * License as published by the Free Software Foundation; either
 * version 2.1 of the License, or (at your option) any later version.
 *
 * FFmpeg is distributed in the hope that it will be useful,
 * but WITHOUT ANY WARRANTY; without even the implied warranty of
 * MERCHANTABILITY or FITNESS FOR A PARTICULAR PURPOSE.  See the GNU
 * Lesser General Public License for more details.
 *
 * You should have received a copy of the GNU Lesser General Public
 * License along with FFmpeg; if not, write to the Free Software
 * Foundation, Inc., 51 Franklin Street, Fifth Floor, Boston, MA 02110-1301 USA
 */

/**
 * @file
 * utils.
 */

#include "config.h"
#include "libavutil/attributes.h"
#include "libavutil/avassert.h"
#include "libavutil/avstring.h"
#include "libavutil/bprint.h"
#include "libavutil/channel_layout.h"
#include "libavutil/crc.h"
#include "libavutil/frame.h"
#include "libavutil/mathematics.h"
#include "libavutil/pixdesc.h"
#include "libavutil/imgutils.h"
#include "libavutil/samplefmt.h"
#include "libavutil/dict.h"
#include "libavutil/avassert.h"
#include "avcodec.h"
#include "dsputil.h"
#include "libavutil/opt.h"
#include "thread.h"
#include "frame_thread_encoder.h"
#include "internal.h"
#include "bytestream.h"
#include "version.h"
#include <stdlib.h>
#include <stdarg.h>
#include <limits.h>
#include <float.h>
#if CONFIG_ICONV
# include <iconv.h>
#endif

volatile int ff_avcodec_locked;
static int volatile entangled_thread_counter = 0;
static int (*lockmgr_cb)(void **mutex, enum AVLockOp op);
static void *codec_mutex;
static void *avformat_mutex;

void *av_fast_realloc(void *ptr, unsigned int *size, size_t min_size)
{
    if (min_size < *size)
        return ptr;

    min_size = FFMAX(17 * min_size / 16 + 32, min_size);

    ptr = av_realloc(ptr, min_size);
    /* we could set this to the unmodified min_size but this is safer
     * if the user lost the ptr and uses NULL now
     */
    if (!ptr)
        min_size = 0;

    *size = min_size;

    return ptr;
}

static inline int ff_fast_malloc(void *ptr, unsigned int *size, size_t min_size, int zero_realloc)
{
    void **p = ptr;
    if (min_size < *size)
        return 0;
    min_size = FFMAX(17 * min_size / 16 + 32, min_size);
    av_free(*p);
    *p = zero_realloc ? av_mallocz(min_size) : av_malloc(min_size);
    if (!*p)
        min_size = 0;
    *size = min_size;
    return 1;
}

void av_fast_malloc(void *ptr, unsigned int *size, size_t min_size)
{
    ff_fast_malloc(ptr, size, min_size, 0);
}

void av_fast_padded_malloc(void *ptr, unsigned int *size, size_t min_size)
{
    uint8_t **p = ptr;
    if (min_size > SIZE_MAX - FF_INPUT_BUFFER_PADDING_SIZE) {
        av_freep(p);
        *size = 0;
        return;
    }
    if (!ff_fast_malloc(p, size, min_size + FF_INPUT_BUFFER_PADDING_SIZE, 1))
        memset(*p + min_size, 0, FF_INPUT_BUFFER_PADDING_SIZE);
}

void av_fast_padded_mallocz(void *ptr, unsigned int *size, size_t min_size)
{
    uint8_t **p = ptr;
    if (min_size > SIZE_MAX - FF_INPUT_BUFFER_PADDING_SIZE) {
        av_freep(p);
        *size = 0;
        return;
    }
    if (!ff_fast_malloc(p, size, min_size + FF_INPUT_BUFFER_PADDING_SIZE, 1))
        memset(*p, 0, min_size + FF_INPUT_BUFFER_PADDING_SIZE);
}

/* encoder management */
static AVCodec *first_avcodec = NULL;

AVCodec *av_codec_next(const AVCodec *c)
{
    if (c)
        return c->next;
    else
        return first_avcodec;
}

static av_cold void avcodec_init(void)
{
    static int initialized = 0;

    if (initialized != 0)
        return;
    initialized = 1;

    if (CONFIG_DSPUTIL)
        ff_dsputil_static_init();
}

int av_codec_is_encoder(const AVCodec *codec)
{
    return codec && (codec->encode_sub || codec->encode2);
}

int av_codec_is_decoder(const AVCodec *codec)
{
    return codec && codec->decode;
}

av_cold void avcodec_register(AVCodec *codec)
{
    AVCodec **p;
    avcodec_init();
    p = &first_avcodec;
    while (*p != NULL)
        p = &(*p)->next;
    *p          = codec;
    codec->next = NULL;

    if (codec->init_static_data)
        codec->init_static_data(codec);
}

unsigned avcodec_get_edge_width(void)
{
    return EDGE_WIDTH;
}

void avcodec_set_dimensions(AVCodecContext *s, int width, int height)
{
    s->coded_width  = width;
    s->coded_height = height;
    s->width        = FF_CEIL_RSHIFT(width,  s->lowres);
    s->height       = FF_CEIL_RSHIFT(height, s->lowres);
}

#if (ARCH_ARM && HAVE_NEON) || ARCH_PPC || HAVE_MMX
#   define STRIDE_ALIGN 16
#else
#   define STRIDE_ALIGN 8
#endif

void avcodec_align_dimensions2(AVCodecContext *s, int *width, int *height,
                               int linesize_align[AV_NUM_DATA_POINTERS])
{
    int i;
    int w_align = 1;
    int h_align = 1;

    switch (s->pix_fmt) {
    case AV_PIX_FMT_YUV420P:
    case AV_PIX_FMT_YUYV422:
    case AV_PIX_FMT_UYVY422:
    case AV_PIX_FMT_YUV422P:
    case AV_PIX_FMT_YUV440P:
    case AV_PIX_FMT_YUV444P:
    case AV_PIX_FMT_GBRAP:
    case AV_PIX_FMT_GBRP:
    case AV_PIX_FMT_GRAY8:
    case AV_PIX_FMT_GRAY16BE:
    case AV_PIX_FMT_GRAY16LE:
    case AV_PIX_FMT_YUVJ420P:
    case AV_PIX_FMT_YUVJ422P:
    case AV_PIX_FMT_YUVJ440P:
    case AV_PIX_FMT_YUVJ444P:
    case AV_PIX_FMT_YUVA420P:
    case AV_PIX_FMT_YUVA422P:
    case AV_PIX_FMT_YUVA444P:
    case AV_PIX_FMT_YUV420P9LE:
    case AV_PIX_FMT_YUV420P9BE:
    case AV_PIX_FMT_YUV420P10LE:
    case AV_PIX_FMT_YUV420P10BE:
    case AV_PIX_FMT_YUV420P12LE:
    case AV_PIX_FMT_YUV420P12BE:
    case AV_PIX_FMT_YUV420P14LE:
    case AV_PIX_FMT_YUV420P14BE:
    case AV_PIX_FMT_YUV422P9LE:
    case AV_PIX_FMT_YUV422P9BE:
    case AV_PIX_FMT_YUV422P10LE:
    case AV_PIX_FMT_YUV422P10BE:
    case AV_PIX_FMT_YUV422P12LE:
    case AV_PIX_FMT_YUV422P12BE:
    case AV_PIX_FMT_YUV422P14LE:
    case AV_PIX_FMT_YUV422P14BE:
    case AV_PIX_FMT_YUV444P9LE:
    case AV_PIX_FMT_YUV444P9BE:
    case AV_PIX_FMT_YUV444P10LE:
    case AV_PIX_FMT_YUV444P10BE:
    case AV_PIX_FMT_YUV444P12LE:
    case AV_PIX_FMT_YUV444P12BE:
    case AV_PIX_FMT_YUV444P14LE:
    case AV_PIX_FMT_YUV444P14BE:
    case AV_PIX_FMT_GBRP9LE:
    case AV_PIX_FMT_GBRP9BE:
    case AV_PIX_FMT_GBRP10LE:
    case AV_PIX_FMT_GBRP10BE:
    case AV_PIX_FMT_GBRP12LE:
    case AV_PIX_FMT_GBRP12BE:
    case AV_PIX_FMT_GBRP14LE:
    case AV_PIX_FMT_GBRP14BE:
        w_align = 16; //FIXME assume 16 pixel per macroblock
        h_align = 16 * 2; // interlaced needs 2 macroblocks height
        break;
    case AV_PIX_FMT_YUV411P:
    case AV_PIX_FMT_UYYVYY411:
        w_align = 32;
        h_align = 8;
        break;
    case AV_PIX_FMT_YUV410P:
        if (s->codec_id == AV_CODEC_ID_SVQ1) {
            w_align = 64;
            h_align = 64;
        }
        break;
    case AV_PIX_FMT_RGB555:
        if (s->codec_id == AV_CODEC_ID_RPZA) {
            w_align = 4;
            h_align = 4;
        }
        break;
    case AV_PIX_FMT_PAL8:
    case AV_PIX_FMT_BGR8:
    case AV_PIX_FMT_RGB8:
        if (s->codec_id == AV_CODEC_ID_SMC ||
            s->codec_id == AV_CODEC_ID_CINEPAK) {
            w_align = 4;
            h_align = 4;
        }
        break;
    case AV_PIX_FMT_BGR24:
        if ((s->codec_id == AV_CODEC_ID_MSZH) ||
            (s->codec_id == AV_CODEC_ID_ZLIB)) {
            w_align = 4;
            h_align = 4;
        }
        break;
    case AV_PIX_FMT_RGB24:
        if (s->codec_id == AV_CODEC_ID_CINEPAK) {
            w_align = 4;
            h_align = 4;
        }
        break;
    default:
        w_align = 1;
        h_align = 1;
        break;
    }

    if (s->codec_id == AV_CODEC_ID_IFF_ILBM || s->codec_id == AV_CODEC_ID_IFF_BYTERUN1) {
        w_align = FFMAX(w_align, 8);
    }

    *width  = FFALIGN(*width, w_align);
    *height = FFALIGN(*height, h_align);
    if (s->codec_id == AV_CODEC_ID_H264 || s->lowres)
        // some of the optimized chroma MC reads one line too much
        // which is also done in mpeg decoders with lowres > 0
        *height += 2;

    for (i = 0; i < 4; i++)
        linesize_align[i] = STRIDE_ALIGN;
}

void avcodec_align_dimensions(AVCodecContext *s, int *width, int *height)
{
    const AVPixFmtDescriptor *desc = av_pix_fmt_desc_get(s->pix_fmt);
    int chroma_shift = desc->log2_chroma_w;
    int linesize_align[AV_NUM_DATA_POINTERS];
    int align;

    avcodec_align_dimensions2(s, width, height, linesize_align);
    align               = FFMAX(linesize_align[0], linesize_align[3]);
    linesize_align[1] <<= chroma_shift;
    linesize_align[2] <<= chroma_shift;
    align               = FFMAX3(align, linesize_align[1], linesize_align[2]);
    *width              = FFALIGN(*width, align);
}

int avcodec_fill_audio_frame(AVFrame *frame, int nb_channels,
                             enum AVSampleFormat sample_fmt, const uint8_t *buf,
                             int buf_size, int align)
{
    int ch, planar, needed_size, ret = 0;

    needed_size = av_samples_get_buffer_size(NULL, nb_channels,
                                             frame->nb_samples, sample_fmt,
                                             align);
    if (buf_size < needed_size)
        return AVERROR(EINVAL);

    planar = av_sample_fmt_is_planar(sample_fmt);
    if (planar && nb_channels > AV_NUM_DATA_POINTERS) {
        if (!(frame->extended_data = av_mallocz(nb_channels *
                                                sizeof(*frame->extended_data))))
            return AVERROR(ENOMEM);
    } else {
        frame->extended_data = frame->data;
    }

    if ((ret = av_samples_fill_arrays(frame->extended_data, &frame->linesize[0],
                                      (uint8_t *)(intptr_t)buf, nb_channels, frame->nb_samples,
                                      sample_fmt, align)) < 0) {
        if (frame->extended_data != frame->data)
            av_freep(&frame->extended_data);
        return ret;
    }
    if (frame->extended_data != frame->data) {
        for (ch = 0; ch < AV_NUM_DATA_POINTERS; ch++)
            frame->data[ch] = frame->extended_data[ch];
    }

    return ret;
}

static int update_frame_pool(AVCodecContext *avctx, AVFrame *frame)
{
    FramePool *pool = avctx->internal->pool;
    int i, ret;

    switch (avctx->codec_type) {
    case AVMEDIA_TYPE_VIDEO: {
        AVPicture picture;
        int size[4] = { 0 };
        int w = frame->width;
        int h = frame->height;
        int tmpsize, unaligned;

        if (pool->format == frame->format &&
            pool->width == frame->width && pool->height == frame->height)
            return 0;

        avcodec_align_dimensions2(avctx, &w, &h, pool->stride_align);

        if (!(avctx->flags & CODEC_FLAG_EMU_EDGE)) {
            w += EDGE_WIDTH * 2;
            h += EDGE_WIDTH * 2;
        }

        do {
            // NOTE: do not align linesizes individually, this breaks e.g. assumptions
            // that linesize[0] == 2*linesize[1] in the MPEG-encoder for 4:2:2
            av_image_fill_linesizes(picture.linesize, avctx->pix_fmt, w);
            // increase alignment of w for next try (rhs gives the lowest bit set in w)
            w += w & ~(w - 1);

            unaligned = 0;
            for (i = 0; i < 4; i++)
                unaligned |= picture.linesize[i] % pool->stride_align[i];
        } while (unaligned);

        tmpsize = av_image_fill_pointers(picture.data, avctx->pix_fmt, h,
                                         NULL, picture.linesize);
        if (tmpsize < 0)
            return -1;

        for (i = 0; i < 3 && picture.data[i + 1]; i++)
            size[i] = picture.data[i + 1] - picture.data[i];
        size[i] = tmpsize - (picture.data[i] - picture.data[0]);

        for (i = 0; i < 4; i++) {
            av_buffer_pool_uninit(&pool->pools[i]);
            pool->linesize[i] = picture.linesize[i];
            if (size[i]) {
                pool->pools[i] = av_buffer_pool_init(size[i] + 16,
                                                     CONFIG_MEMORY_POISONING ?
                                                        NULL :
                                                        av_buffer_allocz);
                if (!pool->pools[i]) {
                    ret = AVERROR(ENOMEM);
                    goto fail;
                }
            }
        }
        pool->format = frame->format;
        pool->width  = frame->width;
        pool->height = frame->height;

        break;
        }
    case AVMEDIA_TYPE_AUDIO: {
        int ch     = av_frame_get_channels(frame); //av_get_channel_layout_nb_channels(frame->channel_layout);
        int planar = av_sample_fmt_is_planar(frame->format);
        int planes = planar ? ch : 1;

        if (pool->format == frame->format && pool->planes == planes &&
            pool->channels == ch && frame->nb_samples == pool->samples)
            return 0;

        av_buffer_pool_uninit(&pool->pools[0]);
        ret = av_samples_get_buffer_size(&pool->linesize[0], ch,
                                         frame->nb_samples, frame->format, 0);
        if (ret < 0)
            goto fail;

        pool->pools[0] = av_buffer_pool_init(pool->linesize[0], NULL);
        if (!pool->pools[0]) {
            ret = AVERROR(ENOMEM);
            goto fail;
        }

        pool->format     = frame->format;
        pool->planes     = planes;
        pool->channels   = ch;
        pool->samples = frame->nb_samples;
        break;
        }
    default: av_assert0(0);
    }
    return 0;
fail:
    for (i = 0; i < 4; i++)
        av_buffer_pool_uninit(&pool->pools[i]);
    pool->format = -1;
    pool->planes = pool->channels = pool->samples = 0;
    pool->width  = pool->height = 0;
    return ret;
}

static int audio_get_buffer(AVCodecContext *avctx, AVFrame *frame)
{
    FramePool *pool = avctx->internal->pool;
    int planes = pool->planes;
    int i;

    frame->linesize[0] = pool->linesize[0];

    if (planes > AV_NUM_DATA_POINTERS) {
        frame->extended_data = av_mallocz(planes * sizeof(*frame->extended_data));
        frame->nb_extended_buf = planes - AV_NUM_DATA_POINTERS;
        frame->extended_buf  = av_mallocz(frame->nb_extended_buf *
                                          sizeof(*frame->extended_buf));
        if (!frame->extended_data || !frame->extended_buf) {
            av_freep(&frame->extended_data);
            av_freep(&frame->extended_buf);
            return AVERROR(ENOMEM);
        }
    } else {
        frame->extended_data = frame->data;
        av_assert0(frame->nb_extended_buf == 0);
    }

    for (i = 0; i < FFMIN(planes, AV_NUM_DATA_POINTERS); i++) {
        frame->buf[i] = av_buffer_pool_get(pool->pools[0]);
        if (!frame->buf[i])
            goto fail;
        frame->extended_data[i] = frame->data[i] = frame->buf[i]->data;
    }
    for (i = 0; i < frame->nb_extended_buf; i++) {
        frame->extended_buf[i] = av_buffer_pool_get(pool->pools[0]);
        if (!frame->extended_buf[i])
            goto fail;
        frame->extended_data[i + AV_NUM_DATA_POINTERS] = frame->extended_buf[i]->data;
    }

    if (avctx->debug & FF_DEBUG_BUFFERS)
        av_log(avctx, AV_LOG_DEBUG, "default_get_buffer called on frame %p", frame);

    return 0;
fail:
    av_frame_unref(frame);
    return AVERROR(ENOMEM);
}

static int video_get_buffer(AVCodecContext *s, AVFrame *pic)
{
    FramePool *pool = s->internal->pool;
    const AVPixFmtDescriptor *desc = av_pix_fmt_desc_get(pic->format);
    int pixel_size = desc->comp[0].step_minus1 + 1;
    int h_chroma_shift, v_chroma_shift;
    int i;

    if (pic->data[0] != NULL) {
        av_log(s, AV_LOG_ERROR, "pic->data[0]!=NULL in avcodec_default_get_buffer\n");
        return -1;
    }

    memset(pic->data, 0, sizeof(pic->data));
    pic->extended_data = pic->data;

    av_pix_fmt_get_chroma_sub_sample(s->pix_fmt, &h_chroma_shift, &v_chroma_shift);

    for (i = 0; i < 4 && pool->pools[i]; i++) {
        const int h_shift = i == 0 ? 0 : h_chroma_shift;
        const int v_shift = i == 0 ? 0 : v_chroma_shift;

        pic->linesize[i] = pool->linesize[i];

        pic->buf[i] = av_buffer_pool_get(pool->pools[i]);
        if (!pic->buf[i])
            goto fail;

        // no edge if EDGE EMU or not planar YUV
        if ((s->flags & CODEC_FLAG_EMU_EDGE) || !pool->pools[2])
            pic->data[i] = pic->buf[i]->data;
        else {
            pic->data[i] = pic->buf[i]->data +
                FFALIGN((pic->linesize[i] * EDGE_WIDTH >> v_shift) +
                        (pixel_size * EDGE_WIDTH >> h_shift), pool->stride_align[i]);
        }
    }
    for (; i < AV_NUM_DATA_POINTERS; i++) {
        pic->data[i] = NULL;
        pic->linesize[i] = 0;
    }
    if (pic->data[1] && !pic->data[2])
        avpriv_set_systematic_pal2((uint32_t *)pic->data[1], s->pix_fmt);

    if (s->debug & FF_DEBUG_BUFFERS)
        av_log(s, AV_LOG_DEBUG, "default_get_buffer called on pic %p\n", pic);

    return 0;
fail:
    av_frame_unref(pic);
    return AVERROR(ENOMEM);
}

void avpriv_color_frame(AVFrame *frame, const int c[4])
{
    const AVPixFmtDescriptor *desc = av_pix_fmt_desc_get(frame->format);
    int p, y, x;

    av_assert0(desc->flags & AV_PIX_FMT_FLAG_PLANAR);

    for (p = 0; p<desc->nb_components; p++) {
        uint8_t *dst = frame->data[p];
        int is_chroma = p == 1 || p == 2;
        int bytes  = is_chroma ? FF_CEIL_RSHIFT(frame->width,  desc->log2_chroma_w) : frame->width;
        int height = is_chroma ? FF_CEIL_RSHIFT(frame->height, desc->log2_chroma_h) : frame->height;
        for (y = 0; y < height; y++) {
            if (desc->comp[0].depth_minus1 >= 8) {
                for (x = 0; x<bytes; x++)
                    ((uint16_t*)dst)[x] = c[p];
            }else
                memset(dst, c[p], bytes);
            dst += frame->linesize[p];
        }
    }
}

int avcodec_default_get_buffer2(AVCodecContext *avctx, AVFrame *frame, int flags)
{
    int ret;

    if ((ret = update_frame_pool(avctx, frame)) < 0)
        return ret;

#if FF_API_GET_BUFFER
    frame->type = FF_BUFFER_TYPE_INTERNAL;
#endif

    switch (avctx->codec_type) {
    case AVMEDIA_TYPE_VIDEO:
        return video_get_buffer(avctx, frame);
    case AVMEDIA_TYPE_AUDIO:
        return audio_get_buffer(avctx, frame);
    default:
        return -1;
    }
}

int ff_init_buffer_info(AVCodecContext *avctx, AVFrame *frame)
{
    if (avctx->pkt) {
        frame->pkt_pts = avctx->pkt->pts;
        av_frame_set_pkt_pos     (frame, avctx->pkt->pos);
        av_frame_set_pkt_duration(frame, avctx->pkt->duration);
        av_frame_set_pkt_size    (frame, avctx->pkt->size);
    } else {
        frame->pkt_pts = AV_NOPTS_VALUE;
        av_frame_set_pkt_pos     (frame, -1);
        av_frame_set_pkt_duration(frame, 0);
        av_frame_set_pkt_size    (frame, -1);
    }
    frame->reordered_opaque = avctx->reordered_opaque;

    switch (avctx->codec->type) {
    case AVMEDIA_TYPE_VIDEO:
        frame->width  = FFMAX(avctx->width,  FF_CEIL_RSHIFT(avctx->coded_width,  avctx->lowres));
        frame->height = FFMAX(avctx->height, FF_CEIL_RSHIFT(avctx->coded_height, avctx->lowres));
        if (frame->format < 0)
            frame->format              = avctx->pix_fmt;
        if (!frame->sample_aspect_ratio.num)
            frame->sample_aspect_ratio = avctx->sample_aspect_ratio;
        break;
    case AVMEDIA_TYPE_AUDIO:
        if (!frame->sample_rate)
            frame->sample_rate    = avctx->sample_rate;
        if (frame->format < 0)
            frame->format         = avctx->sample_fmt;
        if (!frame->channel_layout) {
            if (avctx->channel_layout) {
                 if (av_get_channel_layout_nb_channels(avctx->channel_layout) !=
                     avctx->channels) {
                     av_log(avctx, AV_LOG_ERROR, "Inconsistent channel "
                            "configuration.\n");
                     return AVERROR(EINVAL);
                 }

                frame->channel_layout = avctx->channel_layout;
            } else {
                if (avctx->channels > FF_SANE_NB_CHANNELS) {
                    av_log(avctx, AV_LOG_ERROR, "Too many channels: %d.\n",
                           avctx->channels);
                    return AVERROR(ENOSYS);
                }
            }
        }
        av_frame_set_channels(frame, avctx->channels);
        break;
    }
    return 0;
}

#if FF_API_GET_BUFFER
int avcodec_default_get_buffer(AVCodecContext *avctx, AVFrame *frame)
{
    return avcodec_default_get_buffer2(avctx, frame, 0);
}

typedef struct CompatReleaseBufPriv {
    AVCodecContext avctx;
    AVFrame frame;
} CompatReleaseBufPriv;

static void compat_free_buffer(void *opaque, uint8_t *data)
{
    CompatReleaseBufPriv *priv = opaque;
    if (priv->avctx.release_buffer)
        priv->avctx.release_buffer(&priv->avctx, &priv->frame);
    av_freep(&priv);
}

static void compat_release_buffer(void *opaque, uint8_t *data)
{
    AVBufferRef *buf = opaque;
    av_buffer_unref(&buf);
}
#endif

static int get_buffer_internal(AVCodecContext *avctx, AVFrame *frame, int flags)
{
    int ret;

    if (avctx->codec_type == AVMEDIA_TYPE_VIDEO) {
        if ((ret = av_image_check_size(avctx->width, avctx->height, 0, avctx)) < 0 || avctx->pix_fmt<0) {
            av_log(avctx, AV_LOG_ERROR, "video_get_buffer: image parameters invalid\n");
            return AVERROR(EINVAL);
        }
    }
    if ((ret = ff_init_buffer_info(avctx, frame)) < 0)
        return ret;

#if FF_API_GET_BUFFER
    /*
     * Wrap an old get_buffer()-allocated buffer in an bunch of AVBuffers.
     * We wrap each plane in its own AVBuffer. Each of those has a reference to
     * a dummy AVBuffer as its private data, unreffing it on free.
     * When all the planes are freed, the dummy buffer's free callback calls
     * release_buffer().
     */
    if (avctx->get_buffer) {
        CompatReleaseBufPriv *priv = NULL;
        AVBufferRef *dummy_buf = NULL;
        int planes, i, ret;

        if (flags & AV_GET_BUFFER_FLAG_REF)
            frame->reference    = 1;

        ret = avctx->get_buffer(avctx, frame);
        if (ret < 0)
            return ret;

        /* return if the buffers are already set up
         * this would happen e.g. when a custom get_buffer() calls
         * avcodec_default_get_buffer
         */
        if (frame->buf[0])
            goto end;

        priv = av_mallocz(sizeof(*priv));
        if (!priv) {
            ret = AVERROR(ENOMEM);
            goto fail;
        }
        priv->avctx = *avctx;
        priv->frame = *frame;

        dummy_buf = av_buffer_create(NULL, 0, compat_free_buffer, priv, 0);
        if (!dummy_buf) {
            ret = AVERROR(ENOMEM);
            goto fail;
        }

#define WRAP_PLANE(ref_out, data, data_size)                            \
do {                                                                    \
    AVBufferRef *dummy_ref = av_buffer_ref(dummy_buf);                  \
    if (!dummy_ref) {                                                   \
        ret = AVERROR(ENOMEM);                                          \
        goto fail;                                                      \
    }                                                                   \
    ref_out = av_buffer_create(data, data_size, compat_release_buffer,  \
                               dummy_ref, 0);                           \
    if (!ref_out) {                                                     \
        av_frame_unref(frame);                                          \
        ret = AVERROR(ENOMEM);                                          \
        goto fail;                                                      \
    }                                                                   \
} while (0)

        if (avctx->codec_type == AVMEDIA_TYPE_VIDEO) {
            const AVPixFmtDescriptor *desc = av_pix_fmt_desc_get(frame->format);

            planes = av_pix_fmt_count_planes(frame->format);
            /* workaround for AVHWAccel plane count of 0, buf[0] is used as
               check for allocated buffers: make libavcodec happy */
            if (desc && desc->flags & AV_PIX_FMT_FLAG_HWACCEL)
                planes = 1;
            if (!desc || planes <= 0) {
                ret = AVERROR(EINVAL);
                goto fail;
            }

            for (i = 0; i < planes; i++) {
                int v_shift    = (i == 1 || i == 2) ? desc->log2_chroma_h : 0;
                int plane_size = (frame->height >> v_shift) * frame->linesize[i];

                WRAP_PLANE(frame->buf[i], frame->data[i], plane_size);
            }
        } else {
            int planar = av_sample_fmt_is_planar(frame->format);
            planes = planar ? avctx->channels : 1;

            if (planes > FF_ARRAY_ELEMS(frame->buf)) {
                frame->nb_extended_buf = planes - FF_ARRAY_ELEMS(frame->buf);
                frame->extended_buf = av_malloc(sizeof(*frame->extended_buf) *
                                                frame->nb_extended_buf);
                if (!frame->extended_buf) {
                    ret = AVERROR(ENOMEM);
                    goto fail;
                }
            }

            for (i = 0; i < FFMIN(planes, FF_ARRAY_ELEMS(frame->buf)); i++)
                WRAP_PLANE(frame->buf[i], frame->extended_data[i], frame->linesize[0]);

            for (i = 0; i < frame->nb_extended_buf; i++)
                WRAP_PLANE(frame->extended_buf[i],
                           frame->extended_data[i + FF_ARRAY_ELEMS(frame->buf)],
                           frame->linesize[0]);
        }

        av_buffer_unref(&dummy_buf);

end:
        frame->width  = avctx->width;
        frame->height = avctx->height;

        return 0;

fail:
        avctx->release_buffer(avctx, frame);
        av_freep(&priv);
        av_buffer_unref(&dummy_buf);
        return ret;
    }
#endif

    ret = avctx->get_buffer2(avctx, frame, flags);

    if (avctx->codec_type == AVMEDIA_TYPE_VIDEO) {
        frame->width  = avctx->width;
        frame->height = avctx->height;
    }

    return ret;
}

int ff_get_buffer(AVCodecContext *avctx, AVFrame *frame, int flags)
{
    int ret = get_buffer_internal(avctx, frame, flags);
    if (ret < 0)
        av_log(avctx, AV_LOG_ERROR, "get_buffer() failed\n");
    return ret;
}

static int reget_buffer_internal(AVCodecContext *avctx, AVFrame *frame)
{
    AVFrame tmp;
    int ret;

    av_assert0(avctx->codec_type == AVMEDIA_TYPE_VIDEO);

    if (frame->data[0] && (frame->width != avctx->width || frame->height != avctx->height || frame->format != avctx->pix_fmt)) {
        av_log(avctx, AV_LOG_WARNING, "Picture changed from size:%dx%d fmt:%s to size:%dx%d fmt:%s in reget buffer()\n",
               frame->width, frame->height, av_get_pix_fmt_name(frame->format), avctx->width, avctx->height, av_get_pix_fmt_name(avctx->pix_fmt));
        av_frame_unref(frame);
    }

    ff_init_buffer_info(avctx, frame);

    if (!frame->data[0])
        return ff_get_buffer(avctx, frame, AV_GET_BUFFER_FLAG_REF);

    if (av_frame_is_writable(frame))
        return 0;

    av_frame_move_ref(&tmp, frame);

    ret = ff_get_buffer(avctx, frame, AV_GET_BUFFER_FLAG_REF);
    if (ret < 0) {
        av_frame_unref(&tmp);
        return ret;
    }

    av_image_copy(frame->data, frame->linesize, tmp.data, tmp.linesize,
                  frame->format, frame->width, frame->height);

    av_frame_unref(&tmp);

    return 0;
}

int ff_reget_buffer(AVCodecContext *avctx, AVFrame *frame)
{
    int ret = reget_buffer_internal(avctx, frame);
    if (ret < 0)
        av_log(avctx, AV_LOG_ERROR, "reget_buffer() failed\n");
    return ret;
}

#if FF_API_GET_BUFFER
void avcodec_default_release_buffer(AVCodecContext *s, AVFrame *pic)
{
    av_assert0(s->codec_type == AVMEDIA_TYPE_VIDEO);

    av_frame_unref(pic);
}

int avcodec_default_reget_buffer(AVCodecContext *s, AVFrame *pic)
{
    av_assert0(0);
    return AVERROR_BUG;
}
#endif

int avcodec_default_execute(AVCodecContext *c, int (*func)(AVCodecContext *c2, void *arg2), void *arg, int *ret, int count, int size)
{
    int i;

    for (i = 0; i < count; i++) {
        int r = func(c, (char *)arg + i * size);
        if (ret)
            ret[i] = r;
    }
    return 0;
}

int avcodec_default_execute2(AVCodecContext *c, int (*func)(AVCodecContext *c2, void *arg2, int jobnr, int threadnr), void *arg, int *ret, int count)
{
    int i;

    for (i = 0; i < count; i++) {
        int r = func(c, arg, i, 0);
        if (ret)
            ret[i] = r;
    }
    return 0;
}

static int is_hwaccel_pix_fmt(enum AVPixelFormat pix_fmt)
{
    const AVPixFmtDescriptor *desc = av_pix_fmt_desc_get(pix_fmt);
    return desc->flags & AV_PIX_FMT_FLAG_HWACCEL;
}

enum AVPixelFormat avcodec_default_get_format(struct AVCodecContext *s, const enum AVPixelFormat *fmt)
{
    while (*fmt != AV_PIX_FMT_NONE && is_hwaccel_pix_fmt(*fmt))
        ++fmt;
    return fmt[0];
}

void avcodec_get_frame_defaults(AVFrame *frame)
{
#if LIBAVCODEC_VERSION_MAJOR >= 55
     // extended_data should explicitly be freed when needed, this code is unsafe currently
     // also this is not compatible to the <55 ABI/API
    if (frame->extended_data != frame->data && 0)
        av_freep(&frame->extended_data);
#endif

    memset(frame, 0, sizeof(AVFrame));

    frame->pts                   =
    frame->pkt_dts               =
    frame->pkt_pts               = AV_NOPTS_VALUE;
    av_frame_set_best_effort_timestamp(frame, AV_NOPTS_VALUE);
    av_frame_set_pkt_duration         (frame, 0);
    av_frame_set_pkt_pos              (frame, -1);
    av_frame_set_pkt_size             (frame, -1);
    frame->key_frame           = 1;
    frame->sample_aspect_ratio = (AVRational) {0, 1 };
    frame->format              = -1; /* unknown */
    frame->extended_data       = frame->data;
}

AVFrame *avcodec_alloc_frame(void)
{
    AVFrame *frame = av_malloc(sizeof(AVFrame));

    if (frame == NULL)
        return NULL;

    frame->extended_data = NULL;
    avcodec_get_frame_defaults(frame);

    return frame;
}

void avcodec_free_frame(AVFrame **frame)
{
    AVFrame *f;

    if (!frame || !*frame)
        return;

    f = *frame;

    if (f->extended_data != f->data)
        av_freep(&f->extended_data);

    av_freep(frame);
}

#define MAKE_ACCESSORS(str, name, type, field) \
    type av_##name##_get_##field(const str *s) { return s->field; } \
    void av_##name##_set_##field(str *s, type v) { s->field = v; }

MAKE_ACCESSORS(AVCodecContext, codec, AVRational, pkt_timebase)
MAKE_ACCESSORS(AVCodecContext, codec, const AVCodecDescriptor *, codec_descriptor)
MAKE_ACCESSORS(AVCodecContext, codec, int, lowres)

static void avcodec_get_subtitle_defaults(AVSubtitle *sub)
{
    memset(sub, 0, sizeof(*sub));
    sub->pts = AV_NOPTS_VALUE;
}

static int get_bit_rate(AVCodecContext *ctx)
{
    int bit_rate;
    int bits_per_sample;

    switch (ctx->codec_type) {
    case AVMEDIA_TYPE_VIDEO:
    case AVMEDIA_TYPE_DATA:
    case AVMEDIA_TYPE_SUBTITLE:
    case AVMEDIA_TYPE_ATTACHMENT:
        bit_rate = ctx->bit_rate;
        break;
    case AVMEDIA_TYPE_AUDIO:
        bits_per_sample = av_get_bits_per_sample(ctx->codec_id);
        bit_rate = bits_per_sample ? ctx->sample_rate * ctx->channels * bits_per_sample : ctx->bit_rate;
        break;
    default:
        bit_rate = 0;
        break;
    }
    return bit_rate;
}

#if FF_API_AVCODEC_OPEN
int attribute_align_arg avcodec_open(AVCodecContext *avctx, AVCodec *codec)
{
    return avcodec_open2(avctx, codec, NULL);
}
#endif

int attribute_align_arg ff_codec_open2_recursive(AVCodecContext *avctx, const AVCodec *codec, AVDictionary **options)
{
    int ret = 0;

    ff_unlock_avcodec();

    ret = avcodec_open2(avctx, codec, options);

    ff_lock_avcodec(avctx);
    return ret;
}

int attribute_align_arg avcodec_open2(AVCodecContext *avctx, const AVCodec *codec, AVDictionary **options)
{
    int ret = 0;
    AVDictionary *tmp = NULL;

    if (avcodec_is_open(avctx))
        return 0;

    if ((!codec && !avctx->codec)) {
        av_log(avctx, AV_LOG_ERROR, "No codec provided to avcodec_open2()\n");
        return AVERROR(EINVAL);
    }
    if ((codec && avctx->codec && codec != avctx->codec)) {
        av_log(avctx, AV_LOG_ERROR, "This AVCodecContext was allocated for %s, "
                                    "but %s passed to avcodec_open2()\n", avctx->codec->name, codec->name);
        return AVERROR(EINVAL);
    }
    if (!codec)
        codec = avctx->codec;

    if (avctx->extradata_size < 0 || avctx->extradata_size >= FF_MAX_EXTRADATA_SIZE)
        return AVERROR(EINVAL);

    if (options)
        av_dict_copy(&tmp, *options, 0);

    ret = ff_lock_avcodec(avctx);
    if (ret < 0)
        return ret;

    avctx->internal = av_mallocz(sizeof(AVCodecInternal));
    if (!avctx->internal) {
        ret = AVERROR(ENOMEM);
        goto end;
    }

    avctx->internal->pool = av_mallocz(sizeof(*avctx->internal->pool));
    if (!avctx->internal->pool) {
        ret = AVERROR(ENOMEM);
        goto free_and_end;
    }

    if (codec->priv_data_size > 0) {
        if (!avctx->priv_data) {
            avctx->priv_data = av_mallocz(codec->priv_data_size);
            if (!avctx->priv_data) {
                ret = AVERROR(ENOMEM);
                goto end;
            }
            if (codec->priv_class) {
                *(const AVClass **)avctx->priv_data = codec->priv_class;
                av_opt_set_defaults(avctx->priv_data);
            }
        }
        if (codec->priv_class && (ret = av_opt_set_dict(avctx->priv_data, &tmp)) < 0)
            goto free_and_end;
    } else {
        avctx->priv_data = NULL;
    }
    if ((ret = av_opt_set_dict(avctx, &tmp)) < 0)
        goto free_and_end;

    // only call avcodec_set_dimensions() for non H.264/VP6F codecs so as not to overwrite previously setup dimensions
    if (!(avctx->coded_width && avctx->coded_height && avctx->width && avctx->height &&
          (avctx->codec_id == AV_CODEC_ID_H264 || avctx->codec_id == AV_CODEC_ID_VP6F))) {
    if (avctx->coded_width && avctx->coded_height)
        avcodec_set_dimensions(avctx, avctx->coded_width, avctx->coded_height);
    else if (avctx->width && avctx->height)
        avcodec_set_dimensions(avctx, avctx->width, avctx->height);
    }

    if ((avctx->coded_width || avctx->coded_height || avctx->width || avctx->height)
        && (  av_image_check_size(avctx->coded_width, avctx->coded_height, 0, avctx) < 0
           || av_image_check_size(avctx->width,       avctx->height,       0, avctx) < 0)) {
        av_log(avctx, AV_LOG_WARNING, "Ignoring invalid width/height values\n");
        avcodec_set_dimensions(avctx, 0, 0);
    }

    /* if the decoder init function was already called previously,
     * free the already allocated subtitle_header before overwriting it */
    if (av_codec_is_decoder(codec))
        av_freep(&avctx->subtitle_header);

    if (avctx->channels > FF_SANE_NB_CHANNELS) {
        ret = AVERROR(EINVAL);
        goto free_and_end;
    }

    avctx->codec = codec;
    if ((avctx->codec_type == AVMEDIA_TYPE_UNKNOWN || avctx->codec_type == codec->type) &&
        avctx->codec_id == AV_CODEC_ID_NONE) {
        avctx->codec_type = codec->type;
        avctx->codec_id   = codec->id;
    }
    if (avctx->codec_id != codec->id || (avctx->codec_type != codec->type
                                         && avctx->codec_type != AVMEDIA_TYPE_ATTACHMENT)) {
        av_log(avctx, AV_LOG_ERROR, "Codec type or id mismatches\n");
        ret = AVERROR(EINVAL);
        goto free_and_end;
    }
    avctx->frame_number = 0;
    avctx->codec_descriptor = avcodec_descriptor_get(avctx->codec_id);

    if (avctx->codec->capabilities & CODEC_CAP_EXPERIMENTAL &&
        avctx->strict_std_compliance > FF_COMPLIANCE_EXPERIMENTAL) {
        const char *codec_string = av_codec_is_encoder(codec) ? "encoder" : "decoder";
        AVCodec *codec2;
        av_log(avctx, AV_LOG_ERROR,
               "The %s '%s' is experimental but experimental codecs are not enabled, "
               "add '-strict %d' if you want to use it.\n",
               codec_string, codec->name, FF_COMPLIANCE_EXPERIMENTAL);
        codec2 = av_codec_is_encoder(codec) ? avcodec_find_encoder(codec->id) : avcodec_find_decoder(codec->id);
        if (!(codec2->capabilities & CODEC_CAP_EXPERIMENTAL))
            av_log(avctx, AV_LOG_ERROR, "Alternatively use the non experimental %s '%s'.\n",
                codec_string, codec2->name);
        ret = AVERROR_EXPERIMENTAL;
        goto free_and_end;
    }

    if (avctx->codec_type == AVMEDIA_TYPE_AUDIO &&
        (!avctx->time_base.num || !avctx->time_base.den)) {
        avctx->time_base.num = 1;
        avctx->time_base.den = avctx->sample_rate;
    }

<<<<<<< HEAD
    if (!HAVE_THREADS)
        av_log(avctx, AV_LOG_WARNING, "Warning: not compiled with thread support, using thread emulation\n");

    if (CONFIG_FRAME_THREAD_ENCODER) {
        ff_unlock_avcodec(); //we will instanciate a few encoders thus kick the counter to prevent false detection of a problem
        ret = ff_frame_thread_encoder_init(avctx, options ? *options : NULL);
        ff_lock_avcodec(avctx);
        if (ret < 0)
            goto free_and_end;
    }

    if (HAVE_THREADS && !avctx->thread_opaque
        && !(avctx->internal->frame_thread_encoder && (avctx->active_thread_type&FF_THREAD_FRAME))) {
=======
    if (HAVE_THREADS) {
>>>>>>> 30e25643
        ret = ff_thread_init(avctx);
        if (ret < 0) {
            goto free_and_end;
        }
    }
    if (!HAVE_THREADS && !(codec->capabilities & CODEC_CAP_AUTO_THREADS))
        avctx->thread_count = 1;

    if (avctx->codec->max_lowres < avctx->lowres || avctx->lowres < 0) {
        av_log(avctx, AV_LOG_ERROR, "The maximum value for lowres supported by the decoder is %d\n",
               avctx->codec->max_lowres);
        ret = AVERROR(EINVAL);
        goto free_and_end;
    }

    if (av_codec_is_encoder(avctx->codec)) {
        int i;
        if (avctx->codec->sample_fmts) {
            for (i = 0; avctx->codec->sample_fmts[i] != AV_SAMPLE_FMT_NONE; i++) {
                if (avctx->sample_fmt == avctx->codec->sample_fmts[i])
                    break;
                if (avctx->channels == 1 &&
                    av_get_planar_sample_fmt(avctx->sample_fmt) ==
                    av_get_planar_sample_fmt(avctx->codec->sample_fmts[i])) {
                    avctx->sample_fmt = avctx->codec->sample_fmts[i];
                    break;
                }
            }
            if (avctx->codec->sample_fmts[i] == AV_SAMPLE_FMT_NONE) {
                char buf[128];
                snprintf(buf, sizeof(buf), "%d", avctx->sample_fmt);
                av_log(avctx, AV_LOG_ERROR, "Specified sample format %s is invalid or not supported\n",
                       (char *)av_x_if_null(av_get_sample_fmt_name(avctx->sample_fmt), buf));
                ret = AVERROR(EINVAL);
                goto free_and_end;
            }
        }
        if (avctx->codec->pix_fmts) {
            for (i = 0; avctx->codec->pix_fmts[i] != AV_PIX_FMT_NONE; i++)
                if (avctx->pix_fmt == avctx->codec->pix_fmts[i])
                    break;
            if (avctx->codec->pix_fmts[i] == AV_PIX_FMT_NONE
                && !((avctx->codec_id == AV_CODEC_ID_MJPEG || avctx->codec_id == AV_CODEC_ID_LJPEG)
                     && avctx->strict_std_compliance <= FF_COMPLIANCE_UNOFFICIAL)) {
                char buf[128];
                snprintf(buf, sizeof(buf), "%d", avctx->pix_fmt);
                av_log(avctx, AV_LOG_ERROR, "Specified pixel format %s is invalid or not supported\n",
                       (char *)av_x_if_null(av_get_pix_fmt_name(avctx->pix_fmt), buf));
                ret = AVERROR(EINVAL);
                goto free_and_end;
            }
        }
        if (avctx->codec->supported_samplerates) {
            for (i = 0; avctx->codec->supported_samplerates[i] != 0; i++)
                if (avctx->sample_rate == avctx->codec->supported_samplerates[i])
                    break;
            if (avctx->codec->supported_samplerates[i] == 0) {
                av_log(avctx, AV_LOG_ERROR, "Specified sample rate %d is not supported\n",
                       avctx->sample_rate);
                ret = AVERROR(EINVAL);
                goto free_and_end;
            }
        }
        if (avctx->codec->channel_layouts) {
            if (!avctx->channel_layout) {
                av_log(avctx, AV_LOG_WARNING, "Channel layout not specified\n");
            } else {
                for (i = 0; avctx->codec->channel_layouts[i] != 0; i++)
                    if (avctx->channel_layout == avctx->codec->channel_layouts[i])
                        break;
                if (avctx->codec->channel_layouts[i] == 0) {
                    char buf[512];
                    av_get_channel_layout_string(buf, sizeof(buf), -1, avctx->channel_layout);
                    av_log(avctx, AV_LOG_ERROR, "Specified channel layout '%s' is not supported\n", buf);
                    ret = AVERROR(EINVAL);
                    goto free_and_end;
                }
            }
        }
        if (avctx->channel_layout && avctx->channels) {
            int channels = av_get_channel_layout_nb_channels(avctx->channel_layout);
            if (channels != avctx->channels) {
                char buf[512];
                av_get_channel_layout_string(buf, sizeof(buf), -1, avctx->channel_layout);
                av_log(avctx, AV_LOG_ERROR,
                       "Channel layout '%s' with %d channels does not match number of specified channels %d\n",
                       buf, channels, avctx->channels);
                ret = AVERROR(EINVAL);
                goto free_and_end;
            }
        } else if (avctx->channel_layout) {
            avctx->channels = av_get_channel_layout_nb_channels(avctx->channel_layout);
        }
        if(avctx->codec_type == AVMEDIA_TYPE_VIDEO &&
           avctx->codec_id != AV_CODEC_ID_PNG // For mplayer
        ) {
            if (avctx->width <= 0 || avctx->height <= 0) {
                av_log(avctx, AV_LOG_ERROR, "dimensions not set\n");
                ret = AVERROR(EINVAL);
                goto free_and_end;
            }
        }
        if (   (avctx->codec_type == AVMEDIA_TYPE_VIDEO || avctx->codec_type == AVMEDIA_TYPE_AUDIO)
            && avctx->bit_rate>0 && avctx->bit_rate<1000) {
            av_log(avctx, AV_LOG_WARNING, "Bitrate %d is extremely low, maybe you mean %dk\n", avctx->bit_rate, avctx->bit_rate);
        }

        if (!avctx->rc_initial_buffer_occupancy)
            avctx->rc_initial_buffer_occupancy = avctx->rc_buffer_size * 3 / 4;
    }

    avctx->pts_correction_num_faulty_pts =
    avctx->pts_correction_num_faulty_dts = 0;
    avctx->pts_correction_last_pts =
    avctx->pts_correction_last_dts = INT64_MIN;

    if (   avctx->codec->init && (!(avctx->active_thread_type&FF_THREAD_FRAME)
        || avctx->internal->frame_thread_encoder)) {
        ret = avctx->codec->init(avctx);
        if (ret < 0) {
            goto free_and_end;
        }
    }

    ret=0;

    if (av_codec_is_decoder(avctx->codec)) {
        if (!avctx->bit_rate)
            avctx->bit_rate = get_bit_rate(avctx);
        /* validate channel layout from the decoder */
        if (avctx->channel_layout) {
            int channels = av_get_channel_layout_nb_channels(avctx->channel_layout);
            if (!avctx->channels)
                avctx->channels = channels;
            else if (channels != avctx->channels) {
                char buf[512];
                av_get_channel_layout_string(buf, sizeof(buf), -1, avctx->channel_layout);
                av_log(avctx, AV_LOG_WARNING,
                       "Channel layout '%s' with %d channels does not match specified number of channels %d: "
                       "ignoring specified channel layout\n",
                       buf, channels, avctx->channels);
                avctx->channel_layout = 0;
            }
        }
        if (avctx->channels && avctx->channels < 0 ||
            avctx->channels > FF_SANE_NB_CHANNELS) {
            ret = AVERROR(EINVAL);
            goto free_and_end;
        }
        if (avctx->sub_charenc) {
            if (avctx->codec_type != AVMEDIA_TYPE_SUBTITLE) {
                av_log(avctx, AV_LOG_ERROR, "Character encoding is only "
                       "supported with subtitles codecs\n");
                ret = AVERROR(EINVAL);
                goto free_and_end;
            } else if (avctx->codec_descriptor->props & AV_CODEC_PROP_BITMAP_SUB) {
                av_log(avctx, AV_LOG_WARNING, "Codec '%s' is bitmap-based, "
                       "subtitles character encoding will be ignored\n",
                       avctx->codec_descriptor->name);
                avctx->sub_charenc_mode = FF_SUB_CHARENC_MODE_DO_NOTHING;
            } else {
                /* input character encoding is set for a text based subtitle
                 * codec at this point */
                if (avctx->sub_charenc_mode == FF_SUB_CHARENC_MODE_AUTOMATIC)
                    avctx->sub_charenc_mode = FF_SUB_CHARENC_MODE_PRE_DECODER;

                if (avctx->sub_charenc_mode == FF_SUB_CHARENC_MODE_PRE_DECODER) {
#if CONFIG_ICONV
                    iconv_t cd = iconv_open("UTF-8", avctx->sub_charenc);
                    if (cd == (iconv_t)-1) {
                        av_log(avctx, AV_LOG_ERROR, "Unable to open iconv context "
                               "with input character encoding \"%s\"\n", avctx->sub_charenc);
                        ret = AVERROR(errno);
                        goto free_and_end;
                    }
                    iconv_close(cd);
#else
                    av_log(avctx, AV_LOG_ERROR, "Character encoding subtitles "
                           "conversion needs a libavcodec built with iconv support "
                           "for this codec\n");
                    ret = AVERROR(ENOSYS);
                    goto free_and_end;
#endif
                }
            }
        }
    }
end:
    ff_unlock_avcodec();
    if (options) {
        av_dict_free(options);
        *options = tmp;
    }

    return ret;
free_and_end:
    av_dict_free(&tmp);
    av_freep(&avctx->priv_data);
    if (avctx->internal)
        av_freep(&avctx->internal->pool);
    av_freep(&avctx->internal);
    avctx->codec = NULL;
    goto end;
}

int ff_alloc_packet2(AVCodecContext *avctx, AVPacket *avpkt, int size)
{
    if (size < 0 || avpkt->size < 0 || size > INT_MAX - FF_INPUT_BUFFER_PADDING_SIZE) {
        av_log(avctx, AV_LOG_ERROR, "Size %d invalid\n", size);
        return AVERROR(EINVAL);
    }

    if (avctx) {
        av_assert0(!avpkt->data || avpkt->data != avctx->internal->byte_buffer);
        if (!avpkt->data || avpkt->size < size) {
            av_fast_padded_malloc(&avctx->internal->byte_buffer, &avctx->internal->byte_buffer_size, size);
            avpkt->data = avctx->internal->byte_buffer;
            avpkt->size = avctx->internal->byte_buffer_size;
            avpkt->destruct = NULL;
        }
    }

    if (avpkt->data) {
        AVBufferRef *buf = avpkt->buf;
#if FF_API_DESTRUCT_PACKET
        void *destruct = avpkt->destruct;
#endif

        if (avpkt->size < size) {
            av_log(avctx, AV_LOG_ERROR, "User packet is too small (%d < %d)\n", avpkt->size, size);
            return AVERROR(EINVAL);
        }

        av_init_packet(avpkt);
#if FF_API_DESTRUCT_PACKET
        avpkt->destruct = destruct;
#endif
        avpkt->buf      = buf;
        avpkt->size     = size;
        return 0;
    } else {
        int ret = av_new_packet(avpkt, size);
        if (ret < 0)
            av_log(avctx, AV_LOG_ERROR, "Failed to allocate packet of size %d\n", size);
        return ret;
    }
}

int ff_alloc_packet(AVPacket *avpkt, int size)
{
    return ff_alloc_packet2(NULL, avpkt, size);
}

/**
 * Pad last frame with silence.
 */
static int pad_last_frame(AVCodecContext *s, AVFrame **dst, const AVFrame *src)
{
    AVFrame *frame = NULL;
    uint8_t *buf   = NULL;
    int ret;

    if (!(frame = avcodec_alloc_frame()))
        return AVERROR(ENOMEM);
    *frame = *src;

    if ((ret = av_samples_get_buffer_size(&frame->linesize[0], s->channels,
                                          s->frame_size, s->sample_fmt, 0)) < 0)
        goto fail;

    if (!(buf = av_malloc(ret))) {
        ret = AVERROR(ENOMEM);
        goto fail;
    }

    frame->nb_samples = s->frame_size;
    if ((ret = avcodec_fill_audio_frame(frame, s->channels, s->sample_fmt,
                                        buf, ret, 0)) < 0)
        goto fail;
    if ((ret = av_samples_copy(frame->extended_data, src->extended_data, 0, 0,
                               src->nb_samples, s->channels, s->sample_fmt)) < 0)
        goto fail;
    if ((ret = av_samples_set_silence(frame->extended_data, src->nb_samples,
                                      frame->nb_samples - src->nb_samples,
                                      s->channels, s->sample_fmt)) < 0)
        goto fail;

    *dst = frame;

    return 0;

fail:
    if (frame->extended_data != frame->data)
        av_freep(&frame->extended_data);
    av_freep(&buf);
    av_freep(&frame);
    return ret;
}

int attribute_align_arg avcodec_encode_audio2(AVCodecContext *avctx,
                                              AVPacket *avpkt,
                                              const AVFrame *frame,
                                              int *got_packet_ptr)
{
    AVFrame tmp;
    AVFrame *padded_frame = NULL;
    int ret;
    AVPacket user_pkt = *avpkt;
    int needs_realloc = !user_pkt.data;

    *got_packet_ptr = 0;

    if (!(avctx->codec->capabilities & CODEC_CAP_DELAY) && !frame) {
        av_free_packet(avpkt);
        av_init_packet(avpkt);
        return 0;
    }

    /* ensure that extended_data is properly set */
    if (frame && !frame->extended_data) {
        if (av_sample_fmt_is_planar(avctx->sample_fmt) &&
            avctx->channels > AV_NUM_DATA_POINTERS) {
            av_log(avctx, AV_LOG_ERROR, "Encoding to a planar sample format, "
                                        "with more than %d channels, but extended_data is not set.\n",
                   AV_NUM_DATA_POINTERS);
            return AVERROR(EINVAL);
        }
        av_log(avctx, AV_LOG_WARNING, "extended_data is not set.\n");

        tmp = *frame;
        tmp.extended_data = tmp.data;
        frame = &tmp;
    }

    /* check for valid frame size */
    if (frame) {
        if (avctx->codec->capabilities & CODEC_CAP_SMALL_LAST_FRAME) {
            if (frame->nb_samples > avctx->frame_size) {
                av_log(avctx, AV_LOG_ERROR, "more samples than frame size (avcodec_encode_audio2)\n");
                return AVERROR(EINVAL);
            }
        } else if (!(avctx->codec->capabilities & CODEC_CAP_VARIABLE_FRAME_SIZE)) {
            if (frame->nb_samples < avctx->frame_size &&
                !avctx->internal->last_audio_frame) {
                ret = pad_last_frame(avctx, &padded_frame, frame);
                if (ret < 0)
                    return ret;

                frame = padded_frame;
                avctx->internal->last_audio_frame = 1;
            }

            if (frame->nb_samples != avctx->frame_size) {
                av_log(avctx, AV_LOG_ERROR, "nb_samples (%d) != frame_size (%d) (avcodec_encode_audio2)\n", frame->nb_samples, avctx->frame_size);
                ret = AVERROR(EINVAL);
                goto end;
            }
        }
    }

    ret = avctx->codec->encode2(avctx, avpkt, frame, got_packet_ptr);
    if (!ret) {
        if (*got_packet_ptr) {
            if (!(avctx->codec->capabilities & CODEC_CAP_DELAY)) {
                if (avpkt->pts == AV_NOPTS_VALUE)
                    avpkt->pts = frame->pts;
                if (!avpkt->duration)
                    avpkt->duration = ff_samples_to_time_base(avctx,
                                                              frame->nb_samples);
            }
            avpkt->dts = avpkt->pts;
        } else {
            avpkt->size = 0;
        }
    }
    if (avpkt->data && avpkt->data == avctx->internal->byte_buffer) {
        needs_realloc = 0;
        if (user_pkt.data) {
            if (user_pkt.size >= avpkt->size) {
                memcpy(user_pkt.data, avpkt->data, avpkt->size);
            } else {
                av_log(avctx, AV_LOG_ERROR, "Provided packet is too small, needs to be %d\n", avpkt->size);
                avpkt->size = user_pkt.size;
                ret = -1;
            }
            avpkt->buf      = user_pkt.buf;
            avpkt->data     = user_pkt.data;
            avpkt->destruct = user_pkt.destruct;
        } else {
            if (av_dup_packet(avpkt) < 0) {
                ret = AVERROR(ENOMEM);
            }
        }
    }

    if (!ret) {
        if (needs_realloc && avpkt->data) {
            ret = av_buffer_realloc(&avpkt->buf, avpkt->size + FF_INPUT_BUFFER_PADDING_SIZE);
            if (ret >= 0)
                avpkt->data = avpkt->buf->data;
        }

        avctx->frame_number++;
    }

    if (ret < 0 || !*got_packet_ptr) {
        av_free_packet(avpkt);
        av_init_packet(avpkt);
        goto end;
    }

    /* NOTE: if we add any audio encoders which output non-keyframe packets,
     *       this needs to be moved to the encoders, but for now we can do it
     *       here to simplify things */
    avpkt->flags |= AV_PKT_FLAG_KEY;

end:
    if (padded_frame) {
        av_freep(&padded_frame->data[0]);
        if (padded_frame->extended_data != padded_frame->data)
            av_freep(&padded_frame->extended_data);
        av_freep(&padded_frame);
    }

    return ret;
}

#if FF_API_OLD_ENCODE_AUDIO
int attribute_align_arg avcodec_encode_audio(AVCodecContext *avctx,
                                             uint8_t *buf, int buf_size,
                                             const short *samples)
{
    AVPacket pkt;
    AVFrame frame0 = { { 0 } };
    AVFrame *frame;
    int ret, samples_size, got_packet;

    av_init_packet(&pkt);
    pkt.data = buf;
    pkt.size = buf_size;

    if (samples) {
        frame = &frame0;
        avcodec_get_frame_defaults(frame);

        if (avctx->frame_size) {
            frame->nb_samples = avctx->frame_size;
        } else {
            /* if frame_size is not set, the number of samples must be
             * calculated from the buffer size */
            int64_t nb_samples;
            if (!av_get_bits_per_sample(avctx->codec_id)) {
                av_log(avctx, AV_LOG_ERROR, "avcodec_encode_audio() does not "
                                            "support this codec\n");
                return AVERROR(EINVAL);
            }
            nb_samples = (int64_t)buf_size * 8 /
                         (av_get_bits_per_sample(avctx->codec_id) *
                          avctx->channels);
            if (nb_samples >= INT_MAX)
                return AVERROR(EINVAL);
            frame->nb_samples = nb_samples;
        }

        /* it is assumed that the samples buffer is large enough based on the
         * relevant parameters */
        samples_size = av_samples_get_buffer_size(NULL, avctx->channels,
                                                  frame->nb_samples,
                                                  avctx->sample_fmt, 1);
        if ((ret = avcodec_fill_audio_frame(frame, avctx->channels,
                                            avctx->sample_fmt,
                                            (const uint8_t *)samples,
                                            samples_size, 1)) < 0)
            return ret;

        /* fabricate frame pts from sample count.
         * this is needed because the avcodec_encode_audio() API does not have
         * a way for the user to provide pts */
        if (avctx->sample_rate && avctx->time_base.num)
            frame->pts = ff_samples_to_time_base(avctx,
                                                 avctx->internal->sample_count);
        else
            frame->pts = AV_NOPTS_VALUE;
        avctx->internal->sample_count += frame->nb_samples;
    } else {
        frame = NULL;
    }

    got_packet = 0;
    ret = avcodec_encode_audio2(avctx, &pkt, frame, &got_packet);
    if (!ret && got_packet && avctx->coded_frame) {
        avctx->coded_frame->pts       = pkt.pts;
        avctx->coded_frame->key_frame = !!(pkt.flags & AV_PKT_FLAG_KEY);
    }
    /* free any side data since we cannot return it */
    ff_packet_free_side_data(&pkt);

    if (frame && frame->extended_data != frame->data)
        av_freep(&frame->extended_data);

    return ret ? ret : pkt.size;
}

#endif

#if FF_API_OLD_ENCODE_VIDEO
int attribute_align_arg avcodec_encode_video(AVCodecContext *avctx, uint8_t *buf, int buf_size,
                                             const AVFrame *pict)
{
    AVPacket pkt;
    int ret, got_packet = 0;

    if (buf_size < FF_MIN_BUFFER_SIZE) {
        av_log(avctx, AV_LOG_ERROR, "buffer smaller than minimum size\n");
        return -1;
    }

    av_init_packet(&pkt);
    pkt.data = buf;
    pkt.size = buf_size;

    ret = avcodec_encode_video2(avctx, &pkt, pict, &got_packet);
    if (!ret && got_packet && avctx->coded_frame) {
        avctx->coded_frame->pts       = pkt.pts;
        avctx->coded_frame->key_frame = !!(pkt.flags & AV_PKT_FLAG_KEY);
    }

    /* free any side data since we cannot return it */
    if (pkt.side_data_elems > 0) {
        int i;
        for (i = 0; i < pkt.side_data_elems; i++)
            av_free(pkt.side_data[i].data);
        av_freep(&pkt.side_data);
        pkt.side_data_elems = 0;
    }

    return ret ? ret : pkt.size;
}

#endif

int attribute_align_arg avcodec_encode_video2(AVCodecContext *avctx,
                                              AVPacket *avpkt,
                                              const AVFrame *frame,
                                              int *got_packet_ptr)
{
    int ret;
    AVPacket user_pkt = *avpkt;
    int needs_realloc = !user_pkt.data;

    *got_packet_ptr = 0;

    if(CONFIG_FRAME_THREAD_ENCODER &&
       avctx->internal->frame_thread_encoder && (avctx->active_thread_type&FF_THREAD_FRAME))
        return ff_thread_video_encode_frame(avctx, avpkt, frame, got_packet_ptr);

    if ((avctx->flags&CODEC_FLAG_PASS1) && avctx->stats_out)
        avctx->stats_out[0] = '\0';

    if (!(avctx->codec->capabilities & CODEC_CAP_DELAY) && !frame) {
        av_free_packet(avpkt);
        av_init_packet(avpkt);
        avpkt->size = 0;
        return 0;
    }

    if (av_image_check_size(avctx->width, avctx->height, 0, avctx))
        return AVERROR(EINVAL);

    av_assert0(avctx->codec->encode2);

    ret = avctx->codec->encode2(avctx, avpkt, frame, got_packet_ptr);
    av_assert0(ret <= 0);

    if (avpkt->data && avpkt->data == avctx->internal->byte_buffer) {
        needs_realloc = 0;
        if (user_pkt.data) {
            if (user_pkt.size >= avpkt->size) {
                memcpy(user_pkt.data, avpkt->data, avpkt->size);
            } else {
                av_log(avctx, AV_LOG_ERROR, "Provided packet is too small, needs to be %d\n", avpkt->size);
                avpkt->size = user_pkt.size;
                ret = -1;
            }
            avpkt->buf      = user_pkt.buf;
            avpkt->data     = user_pkt.data;
            avpkt->destruct = user_pkt.destruct;
        } else {
            if (av_dup_packet(avpkt) < 0) {
                ret = AVERROR(ENOMEM);
            }
        }
    }

    if (!ret) {
        if (!*got_packet_ptr)
            avpkt->size = 0;
        else if (!(avctx->codec->capabilities & CODEC_CAP_DELAY))
            avpkt->pts = avpkt->dts = frame->pts;

        if (needs_realloc && avpkt->data) {
            ret = av_buffer_realloc(&avpkt->buf, avpkt->size + FF_INPUT_BUFFER_PADDING_SIZE);
            if (ret >= 0)
                avpkt->data = avpkt->buf->data;
        }

        avctx->frame_number++;
    }

    if (ret < 0 || !*got_packet_ptr)
        av_free_packet(avpkt);
    else
        av_packet_merge_side_data(avpkt);

    emms_c();
    return ret;
}

int avcodec_encode_subtitle(AVCodecContext *avctx, uint8_t *buf, int buf_size,
                            const AVSubtitle *sub)
{
    int ret;
    if (sub->start_display_time) {
        av_log(avctx, AV_LOG_ERROR, "start_display_time must be 0.\n");
        return -1;
    }

    ret = avctx->codec->encode_sub(avctx, buf, buf_size, sub);
    avctx->frame_number++;
    return ret;
}

/**
 * Attempt to guess proper monotonic timestamps for decoded video frames
 * which might have incorrect times. Input timestamps may wrap around, in
 * which case the output will as well.
 *
 * @param pts the pts field of the decoded AVPacket, as passed through
 * AVFrame.pkt_pts
 * @param dts the dts field of the decoded AVPacket
 * @return one of the input values, may be AV_NOPTS_VALUE
 */
static int64_t guess_correct_pts(AVCodecContext *ctx,
                                 int64_t reordered_pts, int64_t dts)
{
    int64_t pts = AV_NOPTS_VALUE;

    if (dts != AV_NOPTS_VALUE) {
        ctx->pts_correction_num_faulty_dts += dts <= ctx->pts_correction_last_dts;
        ctx->pts_correction_last_dts = dts;
    }
    if (reordered_pts != AV_NOPTS_VALUE) {
        ctx->pts_correction_num_faulty_pts += reordered_pts <= ctx->pts_correction_last_pts;
        ctx->pts_correction_last_pts = reordered_pts;
    }
    if ((ctx->pts_correction_num_faulty_pts<=ctx->pts_correction_num_faulty_dts || dts == AV_NOPTS_VALUE)
       && reordered_pts != AV_NOPTS_VALUE)
        pts = reordered_pts;
    else
        pts = dts;

    return pts;
}

static void apply_param_change(AVCodecContext *avctx, AVPacket *avpkt)
{
    int size = 0;
    const uint8_t *data;
    uint32_t flags;

    if (!(avctx->codec->capabilities & CODEC_CAP_PARAM_CHANGE))
        return;

    data = av_packet_get_side_data(avpkt, AV_PKT_DATA_PARAM_CHANGE, &size);
    if (!data || size < 4)
        return;
    flags = bytestream_get_le32(&data);
    size -= 4;
    if (size < 4) /* Required for any of the changes */
        return;
    if (flags & AV_SIDE_DATA_PARAM_CHANGE_CHANNEL_COUNT) {
        avctx->channels = bytestream_get_le32(&data);
        size -= 4;
    }
    if (flags & AV_SIDE_DATA_PARAM_CHANGE_CHANNEL_LAYOUT) {
        if (size < 8)
            return;
        avctx->channel_layout = bytestream_get_le64(&data);
        size -= 8;
    }
    if (size < 4)
        return;
    if (flags & AV_SIDE_DATA_PARAM_CHANGE_SAMPLE_RATE) {
        avctx->sample_rate = bytestream_get_le32(&data);
        size -= 4;
    }
    if (flags & AV_SIDE_DATA_PARAM_CHANGE_DIMENSIONS) {
        if (size < 8)
            return;
        avctx->width  = bytestream_get_le32(&data);
        avctx->height = bytestream_get_le32(&data);
        avcodec_set_dimensions(avctx, avctx->width, avctx->height);
        size -= 8;
    }
}

static int add_metadata_from_side_data(AVCodecContext *avctx, AVFrame *frame)
{
    int size, ret = 0;
    const uint8_t *side_metadata;
    const uint8_t *end;

    side_metadata = av_packet_get_side_data(avctx->pkt,
                                            AV_PKT_DATA_STRINGS_METADATA, &size);
    if (!side_metadata)
        goto end;
    end = side_metadata + size;
    while (side_metadata < end) {
        const uint8_t *key = side_metadata;
        const uint8_t *val = side_metadata + strlen(key) + 1;
        int ret = av_dict_set(avpriv_frame_get_metadatap(frame), key, val, 0);
        if (ret < 0)
            break;
        side_metadata = val + strlen(val) + 1;
    }
end:
    return ret;
}

int attribute_align_arg avcodec_decode_video2(AVCodecContext *avctx, AVFrame *picture,
                                              int *got_picture_ptr,
                                              const AVPacket *avpkt)
{
    AVCodecInternal *avci = avctx->internal;
    int ret;
    // copy to ensure we do not change avpkt
    AVPacket tmp = *avpkt;

    if (avctx->codec->type != AVMEDIA_TYPE_VIDEO) {
        av_log(avctx, AV_LOG_ERROR, "Invalid media type for video\n");
        return AVERROR(EINVAL);
    }

    *got_picture_ptr = 0;
    if ((avctx->coded_width || avctx->coded_height) && av_image_check_size(avctx->coded_width, avctx->coded_height, 0, avctx))
        return AVERROR(EINVAL);

    avcodec_get_frame_defaults(picture);

    if (!avctx->refcounted_frames)
        av_frame_unref(&avci->to_free);

    if ((avctx->codec->capabilities & CODEC_CAP_DELAY) || avpkt->size || (avctx->active_thread_type & FF_THREAD_FRAME)) {
        int did_split = av_packet_split_side_data(&tmp);
        apply_param_change(avctx, &tmp);
        avctx->pkt = &tmp;
        if (HAVE_THREADS && avctx->active_thread_type & FF_THREAD_FRAME)
            ret = ff_thread_decode_frame(avctx, picture, got_picture_ptr,
                                         &tmp);
        else {
            ret = avctx->codec->decode(avctx, picture, got_picture_ptr,
                                       &tmp);
            picture->pkt_dts = avpkt->dts;

            if(!avctx->has_b_frames){
                av_frame_set_pkt_pos(picture, avpkt->pos);
            }
            //FIXME these should be under if(!avctx->has_b_frames)
            /* get_buffer is supposed to set frame parameters */
            if (!(avctx->codec->capabilities & CODEC_CAP_DR1)) {
                if (!picture->sample_aspect_ratio.num)    picture->sample_aspect_ratio = avctx->sample_aspect_ratio;
                if (!picture->width)                      picture->width               = avctx->width;
                if (!picture->height)                     picture->height              = avctx->height;
                if (picture->format == AV_PIX_FMT_NONE)   picture->format              = avctx->pix_fmt;
            }
        }
        add_metadata_from_side_data(avctx, picture);

        emms_c(); //needed to avoid an emms_c() call before every return;

        avctx->pkt = NULL;
        if (did_split) {
            ff_packet_free_side_data(&tmp);
            if(ret == tmp.size)
                ret = avpkt->size;
        }

        if (ret < 0 && picture->data[0])
            av_frame_unref(picture);

        if (*got_picture_ptr) {
            if (!avctx->refcounted_frames) {
                avci->to_free = *picture;
                avci->to_free.extended_data = avci->to_free.data;
                memset(picture->buf, 0, sizeof(picture->buf));
            }

            avctx->frame_number++;
            av_frame_set_best_effort_timestamp(picture,
                                               guess_correct_pts(avctx,
                                                                 picture->pkt_pts,
                                                                 picture->pkt_dts));
        }
    } else
        ret = 0;

    /* many decoders assign whole AVFrames, thus overwriting extended_data;
     * make sure it's set correctly */
    picture->extended_data = picture->data;

    return ret;
}

#if FF_API_OLD_DECODE_AUDIO
int attribute_align_arg avcodec_decode_audio3(AVCodecContext *avctx, int16_t *samples,
                                              int *frame_size_ptr,
                                              AVPacket *avpkt)
{
    AVFrame frame = { { 0 } };
    int ret, got_frame = 0;

    if (avctx->get_buffer != avcodec_default_get_buffer) {
        av_log(avctx, AV_LOG_ERROR, "Custom get_buffer() for use with"
                                    "avcodec_decode_audio3() detected. Overriding with avcodec_default_get_buffer\n");
        av_log(avctx, AV_LOG_ERROR, "Please port your application to "
                                    "avcodec_decode_audio4()\n");
        avctx->get_buffer = avcodec_default_get_buffer;
        avctx->release_buffer = avcodec_default_release_buffer;
    }

    ret = avcodec_decode_audio4(avctx, &frame, &got_frame, avpkt);

    if (ret >= 0 && got_frame) {
        int ch, plane_size;
        int planar    = av_sample_fmt_is_planar(avctx->sample_fmt);
        int data_size = av_samples_get_buffer_size(&plane_size, avctx->channels,
                                                   frame.nb_samples,
                                                   avctx->sample_fmt, 1);
        if (*frame_size_ptr < data_size) {
            av_log(avctx, AV_LOG_ERROR, "output buffer size is too small for "
                                        "the current frame (%d < %d)\n", *frame_size_ptr, data_size);
            return AVERROR(EINVAL);
        }

        memcpy(samples, frame.extended_data[0], plane_size);

        if (planar && avctx->channels > 1) {
            uint8_t *out = ((uint8_t *)samples) + plane_size;
            for (ch = 1; ch < avctx->channels; ch++) {
                memcpy(out, frame.extended_data[ch], plane_size);
                out += plane_size;
            }
        }
        *frame_size_ptr = data_size;
    } else {
        *frame_size_ptr = 0;
    }
    return ret;
}

#endif

int attribute_align_arg avcodec_decode_audio4(AVCodecContext *avctx,
                                              AVFrame *frame,
                                              int *got_frame_ptr,
                                              const AVPacket *avpkt)
{
    AVCodecInternal *avci = avctx->internal;
    int planar, channels;
    int ret = 0;

    *got_frame_ptr = 0;

    if (!avpkt->data && avpkt->size) {
        av_log(avctx, AV_LOG_ERROR, "invalid packet: NULL data, size != 0\n");
        return AVERROR(EINVAL);
    }
    if (avctx->codec->type != AVMEDIA_TYPE_AUDIO) {
        av_log(avctx, AV_LOG_ERROR, "Invalid media type for audio\n");
        return AVERROR(EINVAL);
    }

    avcodec_get_frame_defaults(frame);

    if (!avctx->refcounted_frames)
        av_frame_unref(&avci->to_free);

    if ((avctx->codec->capabilities & CODEC_CAP_DELAY) || avpkt->size) {
        uint8_t *side;
        int side_size;
        // copy to ensure we do not change avpkt
        AVPacket tmp = *avpkt;
        int did_split = av_packet_split_side_data(&tmp);
        apply_param_change(avctx, &tmp);

        avctx->pkt = &tmp;
        ret = avctx->codec->decode(avctx, frame, got_frame_ptr, &tmp);
        if (ret >= 0 && *got_frame_ptr) {
            add_metadata_from_side_data(avctx, frame);
            avctx->frame_number++;
            frame->pkt_dts = avpkt->dts;
            av_frame_set_best_effort_timestamp(frame,
                                               guess_correct_pts(avctx,
                                                                 frame->pkt_pts,
                                                                 frame->pkt_dts));
            if (frame->format == AV_SAMPLE_FMT_NONE)
                frame->format = avctx->sample_fmt;
            if (!frame->channel_layout)
                frame->channel_layout = avctx->channel_layout;
            if (!av_frame_get_channels(frame))
                av_frame_set_channels(frame, avctx->channels);
            if (!frame->sample_rate)
                frame->sample_rate = avctx->sample_rate;
        }

        side= av_packet_get_side_data(avctx->pkt, AV_PKT_DATA_SKIP_SAMPLES, &side_size);
        if(side && side_size>=10) {
            avctx->internal->skip_samples = AV_RL32(side);
            av_log(avctx, AV_LOG_DEBUG, "skip %d samples due to side data\n",
                   avctx->internal->skip_samples);
        }
        if (avctx->internal->skip_samples && *got_frame_ptr) {
            if(frame->nb_samples <= avctx->internal->skip_samples){
                *got_frame_ptr = 0;
                avctx->internal->skip_samples -= frame->nb_samples;
                av_log(avctx, AV_LOG_DEBUG, "skip whole frame, skip left: %d\n",
                       avctx->internal->skip_samples);
            } else {
                av_samples_copy(frame->extended_data, frame->extended_data, 0, avctx->internal->skip_samples,
                                frame->nb_samples - avctx->internal->skip_samples, avctx->channels, frame->format);
                if(avctx->pkt_timebase.num && avctx->sample_rate) {
                    int64_t diff_ts = av_rescale_q(avctx->internal->skip_samples,
                                                   (AVRational){1, avctx->sample_rate},
                                                   avctx->pkt_timebase);
                    if(frame->pkt_pts!=AV_NOPTS_VALUE)
                        frame->pkt_pts += diff_ts;
                    if(frame->pkt_dts!=AV_NOPTS_VALUE)
                        frame->pkt_dts += diff_ts;
                    if (av_frame_get_pkt_duration(frame) >= diff_ts)
                        av_frame_set_pkt_duration(frame, av_frame_get_pkt_duration(frame) - diff_ts);
                } else {
                    av_log(avctx, AV_LOG_WARNING, "Could not update timestamps for skipped samples.\n");
                }
                av_log(avctx, AV_LOG_DEBUG, "skip %d/%d samples\n",
                       avctx->internal->skip_samples, frame->nb_samples);
                frame->nb_samples -= avctx->internal->skip_samples;
                avctx->internal->skip_samples = 0;
            }
        }

        avctx->pkt = NULL;
        if (did_split) {
            ff_packet_free_side_data(&tmp);
            if(ret == tmp.size)
                ret = avpkt->size;
        }

        if (ret >= 0 && *got_frame_ptr) {
            if (!avctx->refcounted_frames) {
                avci->to_free = *frame;
                avci->to_free.extended_data = avci->to_free.data;
                memset(frame->buf, 0, sizeof(frame->buf));
                frame->extended_buf    = NULL;
                frame->nb_extended_buf = 0;
            }
        } else if (frame->data[0])
            av_frame_unref(frame);
    }

    /* many decoders assign whole AVFrames, thus overwriting extended_data;
     * make sure it's set correctly; assume decoders that actually use
     * extended_data are doing it correctly */
    if (*got_frame_ptr) {
        planar   = av_sample_fmt_is_planar(frame->format);
        channels = av_frame_get_channels(frame);
        if (!(planar && channels > AV_NUM_DATA_POINTERS))
            frame->extended_data = frame->data;
    } else {
        frame->extended_data = NULL;
    }

    return ret;
}

#define UTF8_MAX_BYTES 4 /* 5 and 6 bytes sequences should not be used */
static int recode_subtitle(AVCodecContext *avctx,
                           AVPacket *outpkt, const AVPacket *inpkt)
{
#if CONFIG_ICONV
    iconv_t cd = (iconv_t)-1;
    int ret = 0;
    char *inb, *outb;
    size_t inl, outl;
    AVPacket tmp;
#endif

    if (avctx->sub_charenc_mode != FF_SUB_CHARENC_MODE_PRE_DECODER)
        return 0;

#if CONFIG_ICONV
    cd = iconv_open("UTF-8", avctx->sub_charenc);
    av_assert0(cd != (iconv_t)-1);

    inb = inpkt->data;
    inl = inpkt->size;

    if (inl >= INT_MAX / UTF8_MAX_BYTES - FF_INPUT_BUFFER_PADDING_SIZE) {
        av_log(avctx, AV_LOG_ERROR, "Subtitles packet is too big for recoding\n");
        ret = AVERROR(ENOMEM);
        goto end;
    }

    ret = av_new_packet(&tmp, inl * UTF8_MAX_BYTES);
    if (ret < 0)
        goto end;
    outpkt->buf  = tmp.buf;
    outpkt->data = tmp.data;
    outpkt->size = tmp.size;
    outb = outpkt->data;
    outl = outpkt->size;

    if (iconv(cd, &inb, &inl, &outb, &outl) == (size_t)-1 ||
        iconv(cd, NULL, NULL, &outb, &outl) == (size_t)-1 ||
        outl >= outpkt->size || inl != 0) {
        av_log(avctx, AV_LOG_ERROR, "Unable to recode subtitle event \"%s\" "
               "from %s to UTF-8\n", inpkt->data, avctx->sub_charenc);
        av_free_packet(&tmp);
        ret = AVERROR(errno);
        goto end;
    }
    outpkt->size -= outl;
    memset(outpkt->data + outpkt->size, 0, outl);

end:
    if (cd != (iconv_t)-1)
        iconv_close(cd);
    return ret;
#else
    av_assert0(!"requesting subtitles recoding without iconv");
#endif
}

static int utf8_check(const uint8_t *str)
{
    const uint8_t *byte;
    uint32_t codepoint, min;

    while (*str) {
        byte = str;
        GET_UTF8(codepoint, *(byte++), return 0;);
        min = byte - str == 1 ? 0 : byte - str == 2 ? 0x80 :
              1 << (5 * (byte - str) - 4);
        if (codepoint < min || codepoint >= 0x110000 ||
            codepoint == 0xFFFE /* BOM */ ||
            codepoint >= 0xD800 && codepoint <= 0xDFFF /* surrogates */)
            return 0;
        str = byte;
    }
    return 1;
}

int avcodec_decode_subtitle2(AVCodecContext *avctx, AVSubtitle *sub,
                             int *got_sub_ptr,
                             AVPacket *avpkt)
{
    int i, ret = 0;

    if (avctx->codec->type != AVMEDIA_TYPE_SUBTITLE) {
        av_log(avctx, AV_LOG_ERROR, "Invalid media type for subtitles\n");
        return AVERROR(EINVAL);
    }

    *got_sub_ptr = 0;
    avcodec_get_subtitle_defaults(sub);

    if (avpkt->size) {
        AVPacket pkt_recoded;
        AVPacket tmp = *avpkt;
        int did_split = av_packet_split_side_data(&tmp);
        //apply_param_change(avctx, &tmp);

        pkt_recoded = tmp;
        ret = recode_subtitle(avctx, &pkt_recoded, &tmp);
        if (ret < 0) {
            *got_sub_ptr = 0;
        } else {
            avctx->pkt = &pkt_recoded;

            if (avctx->pkt_timebase.den && avpkt->pts != AV_NOPTS_VALUE)
                sub->pts = av_rescale_q(avpkt->pts,
                                        avctx->pkt_timebase, AV_TIME_BASE_Q);
            ret = avctx->codec->decode(avctx, sub, got_sub_ptr, &pkt_recoded);
            av_assert1((ret >= 0) >= !!*got_sub_ptr &&
                       !!*got_sub_ptr >= !!sub->num_rects);

            if (sub->num_rects && !sub->end_display_time && avpkt->duration &&
                avctx->pkt_timebase.num) {
                AVRational ms = { 1, 1000 };
                sub->end_display_time = av_rescale_q(avpkt->duration,
                                                     avctx->pkt_timebase, ms);
            }

            for (i = 0; i < sub->num_rects; i++) {
                if (sub->rects[i]->ass && !utf8_check(sub->rects[i]->ass)) {
                    av_log(avctx, AV_LOG_ERROR,
                           "Invalid UTF-8 in decoded subtitles text; "
                           "maybe missing -sub_charenc option\n");
                    avsubtitle_free(sub);
                    return AVERROR_INVALIDDATA;
                }
            }

            if (tmp.data != pkt_recoded.data) { // did we recode?
                /* prevent from destroying side data from original packet */
                pkt_recoded.side_data = NULL;
                pkt_recoded.side_data_elems = 0;

                av_free_packet(&pkt_recoded);
            }
            sub->format = !(avctx->codec_descriptor->props & AV_CODEC_PROP_BITMAP_SUB);
            avctx->pkt = NULL;
        }

        if (did_split) {
            ff_packet_free_side_data(&tmp);
            if(ret == tmp.size)
                ret = avpkt->size;
        }

        if (*got_sub_ptr)
            avctx->frame_number++;
    }

    return ret;
}

void avsubtitle_free(AVSubtitle *sub)
{
    int i;

    for (i = 0; i < sub->num_rects; i++) {
        av_freep(&sub->rects[i]->pict.data[0]);
        av_freep(&sub->rects[i]->pict.data[1]);
        av_freep(&sub->rects[i]->pict.data[2]);
        av_freep(&sub->rects[i]->pict.data[3]);
        av_freep(&sub->rects[i]->text);
        av_freep(&sub->rects[i]->ass);
        av_freep(&sub->rects[i]);
    }

    av_freep(&sub->rects);

    memset(sub, 0, sizeof(AVSubtitle));
}

av_cold int ff_codec_close_recursive(AVCodecContext *avctx)
{
    int ret = 0;

    ff_unlock_avcodec();

    ret = avcodec_close(avctx);

    ff_lock_avcodec(NULL);
    return ret;
}

av_cold int avcodec_close(AVCodecContext *avctx)
{
    int ret = ff_lock_avcodec(avctx);
    if (ret < 0)
        return ret;

    if (avcodec_is_open(avctx)) {
        FramePool *pool = avctx->internal->pool;
        int i;
        if (CONFIG_FRAME_THREAD_ENCODER &&
            avctx->internal->frame_thread_encoder && avctx->thread_count > 1) {
            ff_unlock_avcodec();
            ff_frame_thread_encoder_free(avctx);
            ff_lock_avcodec(avctx);
        }
        if (HAVE_THREADS && avctx->thread_opaque)
            ff_thread_free(avctx);
        if (avctx->codec && avctx->codec->close)
            avctx->codec->close(avctx);
        avctx->coded_frame = NULL;
        avctx->internal->byte_buffer_size = 0;
        av_freep(&avctx->internal->byte_buffer);
        if (!avctx->refcounted_frames)
            av_frame_unref(&avctx->internal->to_free);
        for (i = 0; i < FF_ARRAY_ELEMS(pool->pools); i++)
            av_buffer_pool_uninit(&pool->pools[i]);
        av_freep(&avctx->internal->pool);
        av_freep(&avctx->internal);
    }

    if (avctx->priv_data && avctx->codec && avctx->codec->priv_class)
        av_opt_free(avctx->priv_data);
    av_opt_free(avctx);
    av_freep(&avctx->priv_data);
    if (av_codec_is_encoder(avctx->codec))
        av_freep(&avctx->extradata);
    avctx->codec = NULL;
    avctx->active_thread_type = 0;

    ff_unlock_avcodec();
    return 0;
}

static enum AVCodecID remap_deprecated_codec_id(enum AVCodecID id)
{
    switch(id){
        //This is for future deprecatec codec ids, its empty since
        //last major bump but will fill up again over time, please don't remove it
//         case AV_CODEC_ID_UTVIDEO_DEPRECATED: return AV_CODEC_ID_UTVIDEO;
        case AV_CODEC_ID_OPUS_DEPRECATED: return AV_CODEC_ID_OPUS;
        case AV_CODEC_ID_TAK_DEPRECATED : return AV_CODEC_ID_TAK;
        default                         : return id;
    }
}

static AVCodec *find_encdec(enum AVCodecID id, int encoder)
{
    AVCodec *p, *experimental = NULL;
    p = first_avcodec;
    id= remap_deprecated_codec_id(id);
    while (p) {
        if ((encoder ? av_codec_is_encoder(p) : av_codec_is_decoder(p)) &&
            p->id == id) {
            if (p->capabilities & CODEC_CAP_EXPERIMENTAL && !experimental) {
                experimental = p;
            } else
                return p;
        }
        p = p->next;
    }
    return experimental;
}

AVCodec *avcodec_find_encoder(enum AVCodecID id)
{
    return find_encdec(id, 1);
}

AVCodec *avcodec_find_encoder_by_name(const char *name)
{
    AVCodec *p;
    if (!name)
        return NULL;
    p = first_avcodec;
    while (p) {
        if (av_codec_is_encoder(p) && strcmp(name, p->name) == 0)
            return p;
        p = p->next;
    }
    return NULL;
}

AVCodec *avcodec_find_decoder(enum AVCodecID id)
{
    return find_encdec(id, 0);
}

AVCodec *avcodec_find_decoder_by_name(const char *name)
{
    AVCodec *p;
    if (!name)
        return NULL;
    p = first_avcodec;
    while (p) {
        if (av_codec_is_decoder(p) && strcmp(name, p->name) == 0)
            return p;
        p = p->next;
    }
    return NULL;
}

const char *avcodec_get_name(enum AVCodecID id)
{
    const AVCodecDescriptor *cd;
    AVCodec *codec;

    if (id == AV_CODEC_ID_NONE)
        return "none";
    cd = avcodec_descriptor_get(id);
    if (cd)
        return cd->name;
    av_log(NULL, AV_LOG_WARNING, "Codec 0x%x is not in the full list.\n", id);
    codec = avcodec_find_decoder(id);
    if (codec)
        return codec->name;
    codec = avcodec_find_encoder(id);
    if (codec)
        return codec->name;
    return "unknown_codec";
}

size_t av_get_codec_tag_string(char *buf, size_t buf_size, unsigned int codec_tag)
{
    int i, len, ret = 0;

#define TAG_PRINT(x)                                              \
    (((x) >= '0' && (x) <= '9') ||                                \
     ((x) >= 'a' && (x) <= 'z') || ((x) >= 'A' && (x) <= 'Z') ||  \
     ((x) == '.' || (x) == ' ' || (x) == '-' || (x) == '_'))

    for (i = 0; i < 4; i++) {
        len = snprintf(buf, buf_size,
                       TAG_PRINT(codec_tag & 0xFF) ? "%c" : "[%d]", codec_tag & 0xFF);
        buf        += len;
        buf_size    = buf_size > len ? buf_size - len : 0;
        ret        += len;
        codec_tag >>= 8;
    }
    return ret;
}

void avcodec_string(char *buf, int buf_size, AVCodecContext *enc, int encode)
{
    const char *codec_type;
    const char *codec_name;
    const char *profile = NULL;
    const AVCodec *p;
    int bitrate;
    AVRational display_aspect_ratio;

    if (!buf || buf_size <= 0)
        return;
    codec_type = av_get_media_type_string(enc->codec_type);
    codec_name = avcodec_get_name(enc->codec_id);
    if (enc->profile != FF_PROFILE_UNKNOWN) {
        if (enc->codec)
            p = enc->codec;
        else
            p = encode ? avcodec_find_encoder(enc->codec_id) :
                        avcodec_find_decoder(enc->codec_id);
        if (p)
            profile = av_get_profile_name(p, enc->profile);
    }

    snprintf(buf, buf_size, "%s: %s", codec_type ? codec_type : "unknown",
             codec_name);
    buf[0] ^= 'a' ^ 'A'; /* first letter in uppercase */

    if (enc->codec && strcmp(enc->codec->name, codec_name))
        snprintf(buf + strlen(buf), buf_size - strlen(buf), " (%s)", enc->codec->name);

    if (profile)
        snprintf(buf + strlen(buf), buf_size - strlen(buf), " (%s)", profile);
    if (enc->codec_tag) {
        char tag_buf[32];
        av_get_codec_tag_string(tag_buf, sizeof(tag_buf), enc->codec_tag);
        snprintf(buf + strlen(buf), buf_size - strlen(buf),
                 " (%s / 0x%04X)", tag_buf, enc->codec_tag);
    }

    switch (enc->codec_type) {
    case AVMEDIA_TYPE_VIDEO:
        if (enc->pix_fmt != AV_PIX_FMT_NONE) {
            snprintf(buf + strlen(buf), buf_size - strlen(buf),
                     ", %s",
                     av_get_pix_fmt_name(enc->pix_fmt));
            if (enc->bits_per_raw_sample &&
                enc->bits_per_raw_sample <= av_pix_fmt_desc_get(enc->pix_fmt)->comp[0].depth_minus1)
                snprintf(buf + strlen(buf), buf_size - strlen(buf),
                         " (%d bpc)", enc->bits_per_raw_sample);
        }
        if (enc->width) {
            snprintf(buf + strlen(buf), buf_size - strlen(buf),
                     ", %dx%d",
                     enc->width, enc->height);
            if (enc->sample_aspect_ratio.num) {
                av_reduce(&display_aspect_ratio.num, &display_aspect_ratio.den,
                          enc->width * enc->sample_aspect_ratio.num,
                          enc->height * enc->sample_aspect_ratio.den,
                          1024 * 1024);
                snprintf(buf + strlen(buf), buf_size - strlen(buf),
                         " [SAR %d:%d DAR %d:%d]",
                         enc->sample_aspect_ratio.num, enc->sample_aspect_ratio.den,
                         display_aspect_ratio.num, display_aspect_ratio.den);
            }
            if (av_log_get_level() >= AV_LOG_DEBUG) {
                int g = av_gcd(enc->time_base.num, enc->time_base.den);
                snprintf(buf + strlen(buf), buf_size - strlen(buf),
                         ", %d/%d",
                         enc->time_base.num / g, enc->time_base.den / g);
            }
        }
        if (encode) {
            snprintf(buf + strlen(buf), buf_size - strlen(buf),
                     ", q=%d-%d", enc->qmin, enc->qmax);
        }
        break;
    case AVMEDIA_TYPE_AUDIO:
        if (enc->sample_rate) {
            snprintf(buf + strlen(buf), buf_size - strlen(buf),
                     ", %d Hz", enc->sample_rate);
        }
        av_strlcat(buf, ", ", buf_size);
        av_get_channel_layout_string(buf + strlen(buf), buf_size - strlen(buf), enc->channels, enc->channel_layout);
        if (enc->sample_fmt != AV_SAMPLE_FMT_NONE) {
            snprintf(buf + strlen(buf), buf_size - strlen(buf),
                     ", %s", av_get_sample_fmt_name(enc->sample_fmt));
        }
        break;
    case AVMEDIA_TYPE_DATA:
        if (av_log_get_level() >= AV_LOG_DEBUG) {
            int g = av_gcd(enc->time_base.num, enc->time_base.den);
            if (g)
                snprintf(buf + strlen(buf), buf_size - strlen(buf),
                         ", %d/%d",
                         enc->time_base.num / g, enc->time_base.den / g);
        }
        break;
    default:
        return;
    }
    if (encode) {
        if (enc->flags & CODEC_FLAG_PASS1)
            snprintf(buf + strlen(buf), buf_size - strlen(buf),
                     ", pass 1");
        if (enc->flags & CODEC_FLAG_PASS2)
            snprintf(buf + strlen(buf), buf_size - strlen(buf),
                     ", pass 2");
    }
    bitrate = get_bit_rate(enc);
    if (bitrate != 0) {
        snprintf(buf + strlen(buf), buf_size - strlen(buf),
                 ", %d kb/s", bitrate / 1000);
    }
}

const char *av_get_profile_name(const AVCodec *codec, int profile)
{
    const AVProfile *p;
    if (profile == FF_PROFILE_UNKNOWN || !codec->profiles)
        return NULL;

    for (p = codec->profiles; p->profile != FF_PROFILE_UNKNOWN; p++)
        if (p->profile == profile)
            return p->name;

    return NULL;
}

unsigned avcodec_version(void)
{
//    av_assert0(AV_CODEC_ID_V410==164);
    av_assert0(AV_CODEC_ID_PCM_S8_PLANAR==65563);
    av_assert0(AV_CODEC_ID_ADPCM_G722==69660);
//     av_assert0(AV_CODEC_ID_BMV_AUDIO==86071);
    av_assert0(AV_CODEC_ID_SRT==94216);
    av_assert0(LIBAVCODEC_VERSION_MICRO >= 100);

    av_assert0(CODEC_ID_CLLC == AV_CODEC_ID_CLLC);
    av_assert0(CODEC_ID_PCM_S8_PLANAR == AV_CODEC_ID_PCM_S8_PLANAR);
    av_assert0(CODEC_ID_ADPCM_IMA_APC == AV_CODEC_ID_ADPCM_IMA_APC);
    av_assert0(CODEC_ID_ILBC == AV_CODEC_ID_ILBC);
    av_assert0(CODEC_ID_SRT == AV_CODEC_ID_SRT);
    return LIBAVCODEC_VERSION_INT;
}

const char *avcodec_configuration(void)
{
    return FFMPEG_CONFIGURATION;
}

const char *avcodec_license(void)
{
#define LICENSE_PREFIX "libavcodec license: "
    return LICENSE_PREFIX FFMPEG_LICENSE + sizeof(LICENSE_PREFIX) - 1;
}

void avcodec_flush_buffers(AVCodecContext *avctx)
{
    if (HAVE_THREADS && avctx->active_thread_type & FF_THREAD_FRAME)
        ff_thread_flush(avctx);
    else if (avctx->codec->flush)
        avctx->codec->flush(avctx);

    avctx->pts_correction_last_pts =
    avctx->pts_correction_last_dts = INT64_MIN;
}

int av_get_exact_bits_per_sample(enum AVCodecID codec_id)
{
    switch (codec_id) {
    case AV_CODEC_ID_8SVX_EXP:
    case AV_CODEC_ID_8SVX_FIB:
    case AV_CODEC_ID_ADPCM_CT:
    case AV_CODEC_ID_ADPCM_IMA_APC:
    case AV_CODEC_ID_ADPCM_IMA_EA_SEAD:
    case AV_CODEC_ID_ADPCM_IMA_OKI:
    case AV_CODEC_ID_ADPCM_IMA_WS:
    case AV_CODEC_ID_ADPCM_G722:
    case AV_CODEC_ID_ADPCM_YAMAHA:
        return 4;
    case AV_CODEC_ID_PCM_ALAW:
    case AV_CODEC_ID_PCM_MULAW:
    case AV_CODEC_ID_PCM_S8:
    case AV_CODEC_ID_PCM_S8_PLANAR:
    case AV_CODEC_ID_PCM_U8:
    case AV_CODEC_ID_PCM_ZORK:
        return 8;
    case AV_CODEC_ID_PCM_S16BE:
    case AV_CODEC_ID_PCM_S16BE_PLANAR:
    case AV_CODEC_ID_PCM_S16LE:
    case AV_CODEC_ID_PCM_S16LE_PLANAR:
    case AV_CODEC_ID_PCM_U16BE:
    case AV_CODEC_ID_PCM_U16LE:
        return 16;
    case AV_CODEC_ID_PCM_S24DAUD:
    case AV_CODEC_ID_PCM_S24BE:
    case AV_CODEC_ID_PCM_S24LE:
    case AV_CODEC_ID_PCM_S24LE_PLANAR:
    case AV_CODEC_ID_PCM_U24BE:
    case AV_CODEC_ID_PCM_U24LE:
        return 24;
    case AV_CODEC_ID_PCM_S32BE:
    case AV_CODEC_ID_PCM_S32LE:
    case AV_CODEC_ID_PCM_S32LE_PLANAR:
    case AV_CODEC_ID_PCM_U32BE:
    case AV_CODEC_ID_PCM_U32LE:
    case AV_CODEC_ID_PCM_F32BE:
    case AV_CODEC_ID_PCM_F32LE:
        return 32;
    case AV_CODEC_ID_PCM_F64BE:
    case AV_CODEC_ID_PCM_F64LE:
        return 64;
    default:
        return 0;
    }
}

enum AVCodecID av_get_pcm_codec(enum AVSampleFormat fmt, int be)
{
    static const enum AVCodecID map[AV_SAMPLE_FMT_NB][2] = {
        [AV_SAMPLE_FMT_U8  ] = { AV_CODEC_ID_PCM_U8,    AV_CODEC_ID_PCM_U8    },
        [AV_SAMPLE_FMT_S16 ] = { AV_CODEC_ID_PCM_S16LE, AV_CODEC_ID_PCM_S16BE },
        [AV_SAMPLE_FMT_S32 ] = { AV_CODEC_ID_PCM_S32LE, AV_CODEC_ID_PCM_S32BE },
        [AV_SAMPLE_FMT_FLT ] = { AV_CODEC_ID_PCM_F32LE, AV_CODEC_ID_PCM_F32BE },
        [AV_SAMPLE_FMT_DBL ] = { AV_CODEC_ID_PCM_F64LE, AV_CODEC_ID_PCM_F64BE },
        [AV_SAMPLE_FMT_U8P ] = { AV_CODEC_ID_PCM_U8,    AV_CODEC_ID_PCM_U8    },
        [AV_SAMPLE_FMT_S16P] = { AV_CODEC_ID_PCM_S16LE, AV_CODEC_ID_PCM_S16BE },
        [AV_SAMPLE_FMT_S32P] = { AV_CODEC_ID_PCM_S32LE, AV_CODEC_ID_PCM_S32BE },
        [AV_SAMPLE_FMT_FLTP] = { AV_CODEC_ID_PCM_F32LE, AV_CODEC_ID_PCM_F32BE },
        [AV_SAMPLE_FMT_DBLP] = { AV_CODEC_ID_PCM_F64LE, AV_CODEC_ID_PCM_F64BE },
    };
    if (fmt < 0 || fmt >= AV_SAMPLE_FMT_NB)
        return AV_CODEC_ID_NONE;
    if (be < 0 || be > 1)
        be = AV_NE(1, 0);
    return map[fmt][be];
}

int av_get_bits_per_sample(enum AVCodecID codec_id)
{
    switch (codec_id) {
    case AV_CODEC_ID_ADPCM_SBPRO_2:
        return 2;
    case AV_CODEC_ID_ADPCM_SBPRO_3:
        return 3;
    case AV_CODEC_ID_ADPCM_SBPRO_4:
    case AV_CODEC_ID_ADPCM_IMA_WAV:
    case AV_CODEC_ID_ADPCM_IMA_QT:
    case AV_CODEC_ID_ADPCM_SWF:
    case AV_CODEC_ID_ADPCM_MS:
        return 4;
    default:
        return av_get_exact_bits_per_sample(codec_id);
    }
}

int av_get_audio_frame_duration(AVCodecContext *avctx, int frame_bytes)
{
    int id, sr, ch, ba, tag, bps;

    id  = avctx->codec_id;
    sr  = avctx->sample_rate;
    ch  = avctx->channels;
    ba  = avctx->block_align;
    tag = avctx->codec_tag;
    bps = av_get_exact_bits_per_sample(avctx->codec_id);

    /* codecs with an exact constant bits per sample */
    if (bps > 0 && ch > 0 && frame_bytes > 0 && ch < 32768 && bps < 32768)
        return (frame_bytes * 8LL) / (bps * ch);
    bps = avctx->bits_per_coded_sample;

    /* codecs with a fixed packet duration */
    switch (id) {
    case AV_CODEC_ID_ADPCM_ADX:    return   32;
    case AV_CODEC_ID_ADPCM_IMA_QT: return   64;
    case AV_CODEC_ID_ADPCM_EA_XAS: return  128;
    case AV_CODEC_ID_AMR_NB:
    case AV_CODEC_ID_EVRC:
    case AV_CODEC_ID_GSM:
    case AV_CODEC_ID_QCELP:
    case AV_CODEC_ID_RA_288:       return  160;
    case AV_CODEC_ID_AMR_WB:
    case AV_CODEC_ID_GSM_MS:       return  320;
    case AV_CODEC_ID_MP1:          return  384;
    case AV_CODEC_ID_ATRAC1:       return  512;
    case AV_CODEC_ID_ATRAC3:       return 1024;
    case AV_CODEC_ID_MP2:
    case AV_CODEC_ID_MUSEPACK7:    return 1152;
    case AV_CODEC_ID_AC3:          return 1536;
    }

    if (sr > 0) {
        /* calc from sample rate */
        if (id == AV_CODEC_ID_TTA)
            return 256 * sr / 245;

        if (ch > 0) {
            /* calc from sample rate and channels */
            if (id == AV_CODEC_ID_BINKAUDIO_DCT)
                return (480 << (sr / 22050)) / ch;
        }
    }

    if (ba > 0) {
        /* calc from block_align */
        if (id == AV_CODEC_ID_SIPR) {
            switch (ba) {
            case 20: return 160;
            case 19: return 144;
            case 29: return 288;
            case 37: return 480;
            }
        } else if (id == AV_CODEC_ID_ILBC) {
            switch (ba) {
            case 38: return 160;
            case 50: return 240;
            }
        }
    }

    if (frame_bytes > 0) {
        /* calc from frame_bytes only */
        if (id == AV_CODEC_ID_TRUESPEECH)
            return 240 * (frame_bytes / 32);
        if (id == AV_CODEC_ID_NELLYMOSER)
            return 256 * (frame_bytes / 64);
        if (id == AV_CODEC_ID_RA_144)
            return 160 * (frame_bytes / 20);
        if (id == AV_CODEC_ID_G723_1)
            return 240 * (frame_bytes / 24);

        if (bps > 0) {
            /* calc from frame_bytes and bits_per_coded_sample */
            if (id == AV_CODEC_ID_ADPCM_G726)
                return frame_bytes * 8 / bps;
        }

        if (ch > 0) {
            /* calc from frame_bytes and channels */
            switch (id) {
            case AV_CODEC_ID_ADPCM_AFC:
                return frame_bytes / (9 * ch) * 16;
            case AV_CODEC_ID_ADPCM_DTK:
                return frame_bytes / (16 * ch) * 28;
            case AV_CODEC_ID_ADPCM_4XM:
            case AV_CODEC_ID_ADPCM_IMA_ISS:
                return (frame_bytes - 4 * ch) * 2 / ch;
            case AV_CODEC_ID_ADPCM_IMA_SMJPEG:
                return (frame_bytes - 4) * 2 / ch;
            case AV_CODEC_ID_ADPCM_IMA_AMV:
                return (frame_bytes - 8) * 2 / ch;
            case AV_CODEC_ID_ADPCM_XA:
                return (frame_bytes / 128) * 224 / ch;
            case AV_CODEC_ID_INTERPLAY_DPCM:
                return (frame_bytes - 6 - ch) / ch;
            case AV_CODEC_ID_ROQ_DPCM:
                return (frame_bytes - 8) / ch;
            case AV_CODEC_ID_XAN_DPCM:
                return (frame_bytes - 2 * ch) / ch;
            case AV_CODEC_ID_MACE3:
                return 3 * frame_bytes / ch;
            case AV_CODEC_ID_MACE6:
                return 6 * frame_bytes / ch;
            case AV_CODEC_ID_PCM_LXF:
                return 2 * (frame_bytes / (5 * ch));
            case AV_CODEC_ID_IAC:
            case AV_CODEC_ID_IMC:
                return 4 * frame_bytes / ch;
            }

            if (tag) {
                /* calc from frame_bytes, channels, and codec_tag */
                if (id == AV_CODEC_ID_SOL_DPCM) {
                    if (tag == 3)
                        return frame_bytes / ch;
                    else
                        return frame_bytes * 2 / ch;
                }
            }

            if (ba > 0) {
                /* calc from frame_bytes, channels, and block_align */
                int blocks = frame_bytes / ba;
                switch (avctx->codec_id) {
                case AV_CODEC_ID_ADPCM_IMA_WAV:
                    return blocks * (1 + (ba - 4 * ch) / (4 * ch) * 8);
                case AV_CODEC_ID_ADPCM_IMA_DK3:
                    return blocks * (((ba - 16) * 2 / 3 * 4) / ch);
                case AV_CODEC_ID_ADPCM_IMA_DK4:
                    return blocks * (1 + (ba - 4 * ch) * 2 / ch);
                case AV_CODEC_ID_ADPCM_IMA_RAD:
                    return blocks * ((ba - 4 * ch) * 2 / ch);
                case AV_CODEC_ID_ADPCM_MS:
                    return blocks * (2 + (ba - 7 * ch) * 2 / ch);
                }
            }

            if (bps > 0) {
                /* calc from frame_bytes, channels, and bits_per_coded_sample */
                switch (avctx->codec_id) {
                case AV_CODEC_ID_PCM_DVD:
                    if(bps<4)
                        return 0;
                    return 2 * (frame_bytes / ((bps * 2 / 8) * ch));
                case AV_CODEC_ID_PCM_BLURAY:
                    if(bps<4)
                        return 0;
                    return frame_bytes / ((FFALIGN(ch, 2) * bps) / 8);
                case AV_CODEC_ID_S302M:
                    return 2 * (frame_bytes / ((bps + 4) / 4)) / ch;
                }
            }
        }
    }

    return 0;
}

#if !HAVE_THREADS
int ff_thread_init(AVCodecContext *s)
{
    return -1;
}

#endif

unsigned int av_xiphlacing(unsigned char *s, unsigned int v)
{
    unsigned int n = 0;

    while (v >= 0xff) {
        *s++ = 0xff;
        v -= 0xff;
        n++;
    }
    *s = v;
    n++;
    return n;
}

int ff_match_2uint16(const uint16_t(*tab)[2], int size, int a, int b)
{
    int i;
    for (i = 0; i < size && !(tab[i][0] == a && tab[i][1] == b); i++) ;
    return i;
}

#if FF_API_MISSING_SAMPLE
void av_log_missing_feature(void *avc, const char *feature, int want_sample)
{
    av_log(avc, AV_LOG_WARNING, "%s is not implemented. Update your FFmpeg "
            "version to the newest one from Git. If the problem still "
            "occurs, it means that your file has a feature which has not "
            "been implemented.\n", feature);
    if(want_sample)
        av_log_ask_for_sample(avc, NULL);
}

void av_log_ask_for_sample(void *avc, const char *msg, ...)
{
    va_list argument_list;

    va_start(argument_list, msg);

    if (msg)
        av_vlog(avc, AV_LOG_WARNING, msg, argument_list);
    av_log(avc, AV_LOG_WARNING, "If you want to help, upload a sample "
            "of this file to ftp://upload.ffmpeg.org/MPlayer/incoming/ "
            "and contact the ffmpeg-devel mailing list.\n");

    va_end(argument_list);
}
#endif /* FF_API_MISSING_SAMPLE */

static AVHWAccel *first_hwaccel = NULL;

void av_register_hwaccel(AVHWAccel *hwaccel)
{
    AVHWAccel **p = &first_hwaccel;
    while (*p)
        p = &(*p)->next;
    *p = hwaccel;
    hwaccel->next = NULL;
}

AVHWAccel *av_hwaccel_next(AVHWAccel *hwaccel)
{
    return hwaccel ? hwaccel->next : first_hwaccel;
}

AVHWAccel *ff_find_hwaccel(enum AVCodecID codec_id, enum AVPixelFormat pix_fmt)
{
    AVHWAccel *hwaccel = NULL;

    while ((hwaccel = av_hwaccel_next(hwaccel)))
        if (hwaccel->id == codec_id
            && hwaccel->pix_fmt == pix_fmt)
            return hwaccel;
    return NULL;
}

int av_lockmgr_register(int (*cb)(void **mutex, enum AVLockOp op))
{
    if (lockmgr_cb) {
        if (lockmgr_cb(&codec_mutex, AV_LOCK_DESTROY))
            return -1;
        if (lockmgr_cb(&avformat_mutex, AV_LOCK_DESTROY))
            return -1;
    }

    lockmgr_cb = cb;

    if (lockmgr_cb) {
        if (lockmgr_cb(&codec_mutex, AV_LOCK_CREATE))
            return -1;
        if (lockmgr_cb(&avformat_mutex, AV_LOCK_CREATE))
            return -1;
    }
    return 0;
}

int ff_lock_avcodec(AVCodecContext *log_ctx)
{
    if (lockmgr_cb) {
        if ((*lockmgr_cb)(&codec_mutex, AV_LOCK_OBTAIN))
            return -1;
    }
    entangled_thread_counter++;
    if (entangled_thread_counter != 1) {
        av_log(log_ctx, AV_LOG_ERROR, "Insufficient thread locking around avcodec_open/close()\n");
        ff_avcodec_locked = 1;
        ff_unlock_avcodec();
        return AVERROR(EINVAL);
    }
    av_assert0(!ff_avcodec_locked);
    ff_avcodec_locked = 1;
    return 0;
}

int ff_unlock_avcodec(void)
{
    av_assert0(ff_avcodec_locked);
    ff_avcodec_locked = 0;
    entangled_thread_counter--;
    if (lockmgr_cb) {
        if ((*lockmgr_cb)(&codec_mutex, AV_LOCK_RELEASE))
            return -1;
    }
    return 0;
}

int avpriv_lock_avformat(void)
{
    if (lockmgr_cb) {
        if ((*lockmgr_cb)(&avformat_mutex, AV_LOCK_OBTAIN))
            return -1;
    }
    return 0;
}

int avpriv_unlock_avformat(void)
{
    if (lockmgr_cb) {
        if ((*lockmgr_cb)(&avformat_mutex, AV_LOCK_RELEASE))
            return -1;
    }
    return 0;
}

unsigned int avpriv_toupper4(unsigned int x)
{
    return av_toupper(x & 0xFF) +
          (av_toupper((x >>  8) & 0xFF) << 8)  +
          (av_toupper((x >> 16) & 0xFF) << 16) +
          (av_toupper((x >> 24) & 0xFF) << 24);
}

int ff_thread_ref_frame(ThreadFrame *dst, ThreadFrame *src)
{
    int ret;

    dst->owner = src->owner;

    ret = av_frame_ref(dst->f, src->f);
    if (ret < 0)
        return ret;

    if (src->progress &&
        !(dst->progress = av_buffer_ref(src->progress))) {
        ff_thread_release_buffer(dst->owner, dst);
        return AVERROR(ENOMEM);
    }

    return 0;
}

#if !HAVE_THREADS

enum AVPixelFormat ff_thread_get_format(AVCodecContext *avctx, const enum AVPixelFormat *fmt)
{
    return avctx->get_format(avctx, fmt);
}

int ff_thread_get_buffer(AVCodecContext *avctx, ThreadFrame *f, int flags)
{
    f->owner = avctx;
    return ff_get_buffer(avctx, f->f, flags);
}

void ff_thread_release_buffer(AVCodecContext *avctx, ThreadFrame *f)
{
    av_frame_unref(f->f);
}

void ff_thread_finish_setup(AVCodecContext *avctx)
{
}

void ff_thread_report_progress(ThreadFrame *f, int progress, int field)
{
}

void ff_thread_await_progress(ThreadFrame *f, int progress, int field)
{
}

int ff_thread_can_start_frame(AVCodecContext *avctx)
{
    return 1;
}

#endif

enum AVMediaType avcodec_get_type(enum AVCodecID codec_id)
{
    AVCodec *c= avcodec_find_decoder(codec_id);
    if(!c)
        c= avcodec_find_encoder(codec_id);
    if(c)
        return c->type;

    if (codec_id <= AV_CODEC_ID_NONE)
        return AVMEDIA_TYPE_UNKNOWN;
    else if (codec_id < AV_CODEC_ID_FIRST_AUDIO)
        return AVMEDIA_TYPE_VIDEO;
    else if (codec_id < AV_CODEC_ID_FIRST_SUBTITLE)
        return AVMEDIA_TYPE_AUDIO;
    else if (codec_id < AV_CODEC_ID_FIRST_UNKNOWN)
        return AVMEDIA_TYPE_SUBTITLE;

    return AVMEDIA_TYPE_UNKNOWN;
}

int avcodec_is_open(AVCodecContext *s)
{
    return !!s->internal;
}

int avpriv_bprint_to_extradata(AVCodecContext *avctx, struct AVBPrint *buf)
{
    int ret;
    char *str;

    ret = av_bprint_finalize(buf, &str);
    if (ret < 0)
        return ret;
    avctx->extradata = str;
    /* Note: the string is NUL terminated (so extradata can be read as a
     * string), but the ending character is not accounted in the size (in
     * binary formats you are likely not supposed to mux that character). When
     * extradata is copied, it is also padded with FF_INPUT_BUFFER_PADDING_SIZE
     * zeros. */
    avctx->extradata_size = buf->len;
    return 0;
}

const uint8_t *avpriv_find_start_code(const uint8_t *av_restrict p,
                                      const uint8_t *end,
                                      uint32_t *av_restrict state)
{
    int i;

    assert(p <= end);
    if (p >= end)
        return end;

    for (i = 0; i < 3; i++) {
        uint32_t tmp = *state << 8;
        *state = tmp + *(p++);
        if (tmp == 0x100 || p == end)
            return p;
    }

    while (p < end) {
        if      (p[-1] > 1      ) p += 3;
        else if (p[-2]          ) p += 2;
        else if (p[-3]|(p[-1]-1)) p++;
        else {
            p++;
            break;
        }
    }

    p = FFMIN(p, end) - 4;
    *state = AV_RB32(p);

    return p + 4;
}<|MERGE_RESOLUTION|>--- conflicted
+++ resolved
@@ -1162,7 +1162,6 @@
         avctx->time_base.den = avctx->sample_rate;
     }
 
-<<<<<<< HEAD
     if (!HAVE_THREADS)
         av_log(avctx, AV_LOG_WARNING, "Warning: not compiled with thread support, using thread emulation\n");
 
@@ -1174,11 +1173,8 @@
             goto free_and_end;
     }
 
-    if (HAVE_THREADS && !avctx->thread_opaque
+    if (HAVE_THREADS
         && !(avctx->internal->frame_thread_encoder && (avctx->active_thread_type&FF_THREAD_FRAME))) {
-=======
-    if (HAVE_THREADS) {
->>>>>>> 30e25643
         ret = ff_thread_init(avctx);
         if (ret < 0) {
             goto free_and_end;
