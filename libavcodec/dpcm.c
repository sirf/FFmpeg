/*
 * Assorted DPCM codecs
 * Copyright (c) 2003 The ffmpeg Project
 *
 * This file is part of FFmpeg.
 *
 * FFmpeg is free software; you can redistribute it and/or
 * modify it under the terms of the GNU Lesser General Public
 * License as published by the Free Software Foundation; either
 * version 2.1 of the License, or (at your option) any later version.
 *
 * FFmpeg is distributed in the hope that it will be useful,
 * but WITHOUT ANY WARRANTY; without even the implied warranty of
 * MERCHANTABILITY or FITNESS FOR A PARTICULAR PURPOSE.  See the GNU
 * Lesser General Public License for more details.
 *
 * You should have received a copy of the GNU Lesser General Public
 * License along with FFmpeg; if not, write to the Free Software
 * Foundation, Inc., 51 Franklin Street, Fifth Floor, Boston, MA 02110-1301 USA
 */

/**
 * @file
 * Assorted DPCM (differential pulse code modulation) audio codecs
 * by Mike Melanson (melanson@pcisys.net)
 * Xan DPCM decoder by Mario Brito (mbrito@student.dei.uc.pt)
 * for more information on the specific data formats, visit:
 *   http://www.pcisys.net/~melanson/codecs/simpleaudio.html
 * SOL DPCMs implemented by Konstantin Shishkov
 *
 * Note about using the Xan DPCM decoder: Xan DPCM is used in AVI files
 * found in the Wing Commander IV computer game. These AVI files contain
 * WAVEFORMAT headers which report the audio format as 0x01: raw PCM.
 * Clearly incorrect. To detect Xan DPCM, you will probably have to
 * special-case your AVI demuxer to use Xan DPCM if the file uses 'Xxan'
 * (Xan video) for its video codec. Alternately, such AVI files also contain
 * the fourcc 'Axan' in the 'auds' chunk of the AVI header.
 */

#include "libavutil/intreadwrite.h"
#include "avcodec.h"
#include "bytestream.h"
#include "mathops.h"

typedef struct DPCMContext {
    AVFrame frame;
    int16_t roq_square_array[256];
    int sample[2];                  ///< previous sample (for SOL_DPCM)
    const int8_t *sol_table;        ///< delta table for SOL_DPCM
} DPCMContext;

static const int16_t interplay_delta_table[] = {
         0,      1,      2,      3,      4,      5,      6,      7,
         8,      9,     10,     11,     12,     13,     14,     15,
        16,     17,     18,     19,     20,     21,     22,     23,
        24,     25,     26,     27,     28,     29,     30,     31,
        32,     33,     34,     35,     36,     37,     38,     39,
        40,     41,     42,     43,     47,     51,     56,     61,
        66,     72,     79,     86,     94,    102,    112,    122,
       133,    145,    158,    173,    189,    206,    225,    245,
       267,    292,    318,    348,    379,    414,    452,    493,
       538,    587,    640,    699,    763,    832,    908,    991,
      1081,   1180,   1288,   1405,   1534,   1673,   1826,   1993,
      2175,   2373,   2590,   2826,   3084,   3365,   3672,   4008,
      4373,   4772,   5208,   5683,   6202,   6767,   7385,   8059,
      8794,   9597,  10472,  11428,  12471,  13609,  14851,  16206,
     17685,  19298,  21060,  22981,  25078,  27367,  29864,  32589,
    -29973, -26728, -23186, -19322, -15105, -10503,  -5481,     -1,
         1,      1,   5481,  10503,  15105,  19322,  23186,  26728,
     29973, -32589, -29864, -27367, -25078, -22981, -21060, -19298,
    -17685, -16206, -14851, -13609, -12471, -11428, -10472,  -9597,
     -8794,  -8059,  -7385,  -6767,  -6202,  -5683,  -5208,  -4772,
     -4373,  -4008,  -3672,  -3365,  -3084,  -2826,  -2590,  -2373,
     -2175,  -1993,  -1826,  -1673,  -1534,  -1405,  -1288,  -1180,
     -1081,   -991,   -908,   -832,   -763,   -699,   -640,   -587,
      -538,   -493,   -452,   -414,   -379,   -348,   -318,   -292,
      -267,   -245,   -225,   -206,   -189,   -173,   -158,   -145,
      -133,   -122,   -112,   -102,    -94,    -86,    -79,    -72,
       -66,    -61,    -56,    -51,    -47,    -43,    -42,    -41,
       -40,    -39,    -38,    -37,    -36,    -35,    -34,    -33,
       -32,    -31,    -30,    -29,    -28,    -27,    -26,    -25,
       -24,    -23,    -22,    -21,    -20,    -19,    -18,    -17,
       -16,    -15,    -14,    -13,    -12,    -11,    -10,     -9,
        -8,     -7,     -6,     -5,     -4,     -3,     -2,     -1

};

static const int8_t sol_table_old[16] = {
      0x0,  0x1,  0x2,  0x3,  0x6,  0xA,  0xF, 0x15,
    -0x15, -0xF, -0xA, -0x6, -0x3, -0x2, -0x1,  0x0
};

static const int8_t sol_table_new[16] = {
    0x0,  0x1,  0x2,  0x3,  0x6,  0xA,  0xF,  0x15,
    0x0, -0x1, -0x2, -0x3, -0x6, -0xA, -0xF, -0x15
};

static const int16_t sol_table_16[128] = {
    0x000, 0x008, 0x010, 0x020, 0x030, 0x040, 0x050, 0x060, 0x070, 0x080,
    0x090, 0x0A0, 0x0B0, 0x0C0, 0x0D0, 0x0E0, 0x0F0, 0x100, 0x110, 0x120,
    0x130, 0x140, 0x150, 0x160, 0x170, 0x180, 0x190, 0x1A0, 0x1B0, 0x1C0,
    0x1D0, 0x1E0, 0x1F0, 0x200, 0x208, 0x210, 0x218, 0x220, 0x228, 0x230,
    0x238, 0x240, 0x248, 0x250, 0x258, 0x260, 0x268, 0x270, 0x278, 0x280,
    0x288, 0x290, 0x298, 0x2A0, 0x2A8, 0x2B0, 0x2B8, 0x2C0, 0x2C8, 0x2D0,
    0x2D8, 0x2E0, 0x2E8, 0x2F0, 0x2F8, 0x300, 0x308, 0x310, 0x318, 0x320,
    0x328, 0x330, 0x338, 0x340, 0x348, 0x350, 0x358, 0x360, 0x368, 0x370,
    0x378, 0x380, 0x388, 0x390, 0x398, 0x3A0, 0x3A8, 0x3B0, 0x3B8, 0x3C0,
    0x3C8, 0x3D0, 0x3D8, 0x3E0, 0x3E8, 0x3F0, 0x3F8, 0x400, 0x440, 0x480,
    0x4C0, 0x500, 0x540, 0x580, 0x5C0, 0x600, 0x640, 0x680, 0x6C0, 0x700,
    0x740, 0x780, 0x7C0, 0x800, 0x900, 0xA00, 0xB00, 0xC00, 0xD00, 0xE00,
    0xF00, 0x1000, 0x1400, 0x1800, 0x1C00, 0x2000, 0x3000, 0x4000
};


static av_cold int dpcm_decode_init(AVCodecContext *avctx)
{
    DPCMContext *s = avctx->priv_data;
    int i;

    if (avctx->channels < 1 || avctx->channels > 2) {
        av_log(avctx, AV_LOG_INFO, "invalid number of channels\n");
        return AVERROR(EINVAL);
    }

    s->sample[0] = s->sample[1] = 0;

    switch(avctx->codec->id) {

    case AV_CODEC_ID_ROQ_DPCM:
        /* initialize square table */
        for (i = 0; i < 128; i++) {
            int16_t square = i * i;
            s->roq_square_array[i      ] =  square;
            s->roq_square_array[i + 128] = -square;
        }
        break;

    case AV_CODEC_ID_SOL_DPCM:
        switch(avctx->codec_tag){
        case 1:
            s->sol_table = sol_table_old;
            s->sample[0] = s->sample[1] = 0x80;
            break;
        case 2:
            s->sol_table = sol_table_new;
            s->sample[0] = s->sample[1] = 0x80;
            break;
        case 3:
            break;
        default:
            av_log(avctx, AV_LOG_ERROR, "Unknown SOL subcodec\n");
            return -1;
        }
        break;

    default:
        break;
    }

    if (avctx->codec->id == AV_CODEC_ID_SOL_DPCM && avctx->codec_tag != 3)
        avctx->sample_fmt = AV_SAMPLE_FMT_U8;
    else
        avctx->sample_fmt = AV_SAMPLE_FMT_S16;

    avcodec_get_frame_defaults(&s->frame);
    avctx->coded_frame = &s->frame;

    return 0;
}


static int dpcm_decode_frame(AVCodecContext *avctx, void *data,
                             int *got_frame_ptr, AVPacket *avpkt)
{
    int buf_size = avpkt->size;
    DPCMContext *s = avctx->priv_data;
    int out = 0, ret;
    int predictor[2];
    int ch = 0;
    int stereo = avctx->channels - 1;
    int16_t *output_samples, *samples_end;
    GetByteContext gb;

    if (stereo && (buf_size & 1))
        buf_size--;
    bytestream2_init(&gb, avpkt->data, buf_size);

    /* calculate output size */
    switch(avctx->codec->id) {
    case AV_CODEC_ID_ROQ_DPCM:
        out = buf_size - 8;
        break;
    case AV_CODEC_ID_INTERPLAY_DPCM:
        out = buf_size - 6 - avctx->channels;
        break;
    case AV_CODEC_ID_XAN_DPCM:
        out = buf_size - 2 * avctx->channels;
        break;
    case AV_CODEC_ID_SOL_DPCM:
        if (avctx->codec_tag != 3)
            out = buf_size * 2;
        else
            out = buf_size;
        break;
    }
    if (out <= 0) {
        av_log(avctx, AV_LOG_ERROR, "packet is too small\n");
        return AVERROR(EINVAL);
    }
    if (out % s->channels) {
        av_log(avctx, AV_LOG_WARNING, "channels have differing number of samples\n");
    }

    /* get output buffer */
<<<<<<< HEAD
    s->frame.nb_samples = (out + s->channels - 1) / s->channels;
=======
    s->frame.nb_samples = out / avctx->channels;
>>>>>>> 50a65e7a
    if ((ret = avctx->get_buffer(avctx, &s->frame)) < 0) {
        av_log(avctx, AV_LOG_ERROR, "get_buffer() failed\n");
        return ret;
    }
    output_samples = (int16_t *)s->frame.data[0];
    samples_end = output_samples + out;

    switch(avctx->codec->id) {

    case AV_CODEC_ID_ROQ_DPCM:
        bytestream2_skipu(&gb, 6);

        if (stereo) {
            predictor[1] = sign_extend(bytestream2_get_byteu(&gb) << 8, 16);
            predictor[0] = sign_extend(bytestream2_get_byteu(&gb) << 8, 16);
        } else {
            predictor[0] = sign_extend(bytestream2_get_le16u(&gb), 16);
        }

        /* decode the samples */
        while (output_samples < samples_end) {
            predictor[ch] += s->roq_square_array[bytestream2_get_byteu(&gb)];
            predictor[ch]  = av_clip_int16(predictor[ch]);
            *output_samples++ = predictor[ch];

            /* toggle channel */
            ch ^= stereo;
        }
        break;

    case AV_CODEC_ID_INTERPLAY_DPCM:
        bytestream2_skipu(&gb, 6);  /* skip over the stream mask and stream length */

        for (ch = 0; ch < avctx->channels; ch++) {
            predictor[ch] = sign_extend(bytestream2_get_le16u(&gb), 16);
            *output_samples++ = predictor[ch];
        }

        ch = 0;
        while (output_samples < samples_end) {
            predictor[ch] += interplay_delta_table[bytestream2_get_byteu(&gb)];
            predictor[ch]  = av_clip_int16(predictor[ch]);
            *output_samples++ = predictor[ch];

            /* toggle channel */
            ch ^= stereo;
        }
        break;

    case AV_CODEC_ID_XAN_DPCM:
    {
        int shift[2] = { 4, 4 };

        for (ch = 0; ch < avctx->channels; ch++)
            predictor[ch] = sign_extend(bytestream2_get_le16u(&gb), 16);

        ch = 0;
        while (output_samples < samples_end) {
            int diff = bytestream2_get_byteu(&gb);
            int n    = diff & 3;

            if (n == 3)
                shift[ch]++;
            else
                shift[ch] -= (2 * n);
            diff = sign_extend((diff &~ 3) << 8, 16);

            /* saturate the shifter to a lower limit of 0 */
            if (shift[ch] < 0)
                shift[ch] = 0;

            diff >>= shift[ch];
            predictor[ch] += diff;

            predictor[ch] = av_clip_int16(predictor[ch]);
            *output_samples++ = predictor[ch];

            /* toggle channel */
            ch ^= stereo;
        }
        break;
    }
    case AV_CODEC_ID_SOL_DPCM:
        if (avctx->codec_tag != 3) {
            uint8_t *output_samples_u8 = s->frame.data[0],
                    *samples_end_u8 = output_samples_u8 + out;
            while (output_samples_u8 < samples_end_u8) {
                int n = bytestream2_get_byteu(&gb);

                s->sample[0] += s->sol_table[n >> 4];
                s->sample[0]  = av_clip_uint8(s->sample[0]);
                *output_samples_u8++ = s->sample[0];

                s->sample[stereo] += s->sol_table[n & 0x0F];
                s->sample[stereo]  = av_clip_uint8(s->sample[stereo]);
                *output_samples_u8++ = s->sample[stereo];
            }
        } else {
            while (output_samples < samples_end) {
                int n = bytestream2_get_byteu(&gb);
                if (n & 0x80) s->sample[ch] -= sol_table_16[n & 0x7F];
                else          s->sample[ch] += sol_table_16[n & 0x7F];
                s->sample[ch] = av_clip_int16(s->sample[ch]);
                *output_samples++ = s->sample[ch];
                /* toggle channel */
                ch ^= stereo;
            }
        }
        break;
    }

    *got_frame_ptr   = 1;
    *(AVFrame *)data = s->frame;

    return avpkt->size;
}

#define DPCM_DECODER(id_, name_, long_name_)                \
AVCodec ff_ ## name_ ## _decoder = {                        \
    .name           = #name_,                               \
    .type           = AVMEDIA_TYPE_AUDIO,                   \
    .id             = id_,                                  \
    .priv_data_size = sizeof(DPCMContext),                  \
    .init           = dpcm_decode_init,                     \
    .decode         = dpcm_decode_frame,                    \
    .capabilities   = CODEC_CAP_DR1,                        \
    .long_name      = NULL_IF_CONFIG_SMALL(long_name_),     \
}

DPCM_DECODER(AV_CODEC_ID_INTERPLAY_DPCM, interplay_dpcm, "DPCM Interplay");
DPCM_DECODER(AV_CODEC_ID_ROQ_DPCM,       roq_dpcm,       "DPCM id RoQ");
DPCM_DECODER(AV_CODEC_ID_SOL_DPCM,       sol_dpcm,       "DPCM Sol");
DPCM_DECODER(AV_CODEC_ID_XAN_DPCM,       xan_dpcm,       "DPCM Xan");<|MERGE_RESOLUTION|>--- conflicted
+++ resolved
@@ -207,16 +207,12 @@
         av_log(avctx, AV_LOG_ERROR, "packet is too small\n");
         return AVERROR(EINVAL);
     }
-    if (out % s->channels) {
+    if (out % avctx->channels) {
         av_log(avctx, AV_LOG_WARNING, "channels have differing number of samples\n");
     }
 
     /* get output buffer */
-<<<<<<< HEAD
-    s->frame.nb_samples = (out + s->channels - 1) / s->channels;
-=======
-    s->frame.nb_samples = out / avctx->channels;
->>>>>>> 50a65e7a
+    s->frame.nb_samples = (out + avctx->channels - 1) / avctx->channels;
     if ((ret = avctx->get_buffer(avctx, &s->frame)) < 0) {
         av_log(avctx, AV_LOG_ERROR, "get_buffer() failed\n");
         return ret;
