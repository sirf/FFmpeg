/*
 * The simplest mpeg encoder (well, it was the simplest!)
 * Copyright (c) 2000,2001 Fabrice Bellard
 * Copyright (c) 2002-2004 Michael Niedermayer <michaelni@gmx.at>
 *
 * 4MV & hq & B-frame encoding stuff by Michael Niedermayer <michaelni@gmx.at>
 *
 * This file is part of FFmpeg.
 *
 * FFmpeg is free software; you can redistribute it and/or
 * modify it under the terms of the GNU Lesser General Public
 * License as published by the Free Software Foundation; either
 * version 2.1 of the License, or (at your option) any later version.
 *
 * FFmpeg is distributed in the hope that it will be useful,
 * but WITHOUT ANY WARRANTY; without even the implied warranty of
 * MERCHANTABILITY or FITNESS FOR A PARTICULAR PURPOSE.  See the GNU
 * Lesser General Public License for more details.
 *
 * You should have received a copy of the GNU Lesser General Public
 * License along with FFmpeg; if not, write to the Free Software
 * Foundation, Inc., 51 Franklin Street, Fifth Floor, Boston, MA 02110-1301 USA
 */

/**
 * @file
 * The simplest mpeg encoder (well, it was the simplest!).
 */

#include "libavutil/intmath.h"
#include "libavutil/imgutils.h"
#include "avcodec.h"
#include "dsputil.h"
#include "internal.h"
#include "mpegvideo.h"
#include "mjpegenc.h"
#include "msmpeg4.h"
#include "xvmc_internal.h"
#include "thread.h"
#include <limits.h>

//#undef NDEBUG
//#include <assert.h>

static void dct_unquantize_mpeg1_intra_c(MpegEncContext *s,
                                   DCTELEM *block, int n, int qscale);
static void dct_unquantize_mpeg1_inter_c(MpegEncContext *s,
                                   DCTELEM *block, int n, int qscale);
static void dct_unquantize_mpeg2_intra_c(MpegEncContext *s,
                                   DCTELEM *block, int n, int qscale);
static void dct_unquantize_mpeg2_intra_bitexact(MpegEncContext *s,
                                   DCTELEM *block, int n, int qscale);
static void dct_unquantize_mpeg2_inter_c(MpegEncContext *s,
                                   DCTELEM *block, int n, int qscale);
static void dct_unquantize_h263_intra_c(MpegEncContext *s,
                                  DCTELEM *block, int n, int qscale);
static void dct_unquantize_h263_inter_c(MpegEncContext *s,
                                  DCTELEM *block, int n, int qscale);


/* enable all paranoid tests for rounding, overflows, etc... */
//#define PARANOID

//#define DEBUG


static const uint8_t ff_default_chroma_qscale_table[32] = {
//   0   1   2   3   4   5   6   7   8   9  10  11  12  13  14  15
     0,  1,  2,  3,  4,  5,  6,  7,  8,  9, 10, 11, 12, 13, 14, 15,
    16, 17, 18, 19, 20, 21, 22, 23, 24, 25, 26, 27, 28, 29, 30, 31
};

const uint8_t ff_mpeg1_dc_scale_table[128] = {
//  0  1  2  3  4  5  6  7  8  9 10 11 12 13 14 15
    8, 8, 8, 8, 8, 8, 8, 8, 8, 8, 8, 8, 8, 8, 8, 8,
    8, 8, 8, 8, 8, 8, 8, 8, 8, 8, 8, 8, 8, 8, 8, 8,
    8, 8, 8, 8, 8, 8, 8, 8, 8, 8, 8, 8, 8, 8, 8, 8,
    8, 8, 8, 8, 8, 8, 8, 8, 8, 8, 8, 8, 8, 8, 8, 8,
    8, 8, 8, 8, 8, 8, 8, 8, 8, 8, 8, 8, 8, 8, 8, 8,
    8, 8, 8, 8, 8, 8, 8, 8, 8, 8, 8, 8, 8, 8, 8, 8,
    8, 8, 8, 8, 8, 8, 8, 8, 8, 8, 8, 8, 8, 8, 8, 8,
    8, 8, 8, 8, 8, 8, 8, 8, 8, 8, 8, 8, 8, 8, 8, 8,
};

static const uint8_t mpeg2_dc_scale_table1[128] = {
//  0  1  2  3  4  5  6  7  8  9 10 11 12 13 14 15
    4, 4, 4, 4, 4, 4, 4, 4, 4, 4, 4, 4, 4, 4, 4, 4,
    4, 4, 4, 4, 4, 4, 4, 4, 4, 4, 4, 4, 4, 4, 4, 4,
    4, 4, 4, 4, 4, 4, 4, 4, 4, 4, 4, 4, 4, 4, 4, 4,
    4, 4, 4, 4, 4, 4, 4, 4, 4, 4, 4, 4, 4, 4, 4, 4,
    4, 4, 4, 4, 4, 4, 4, 4, 4, 4, 4, 4, 4, 4, 4, 4,
    4, 4, 4, 4, 4, 4, 4, 4, 4, 4, 4, 4, 4, 4, 4, 4,
    4, 4, 4, 4, 4, 4, 4, 4, 4, 4, 4, 4, 4, 4, 4, 4,
    4, 4, 4, 4, 4, 4, 4, 4, 4, 4, 4, 4, 4, 4, 4, 4,
};

static const uint8_t mpeg2_dc_scale_table2[128] = {
//  0  1  2  3  4  5  6  7  8  9 10 11 12 13 14 15
    2, 2, 2, 2, 2, 2, 2, 2, 2, 2, 2, 2, 2, 2, 2, 2,
    2, 2, 2, 2, 2, 2, 2, 2, 2, 2, 2, 2, 2, 2, 2, 2,
    2, 2, 2, 2, 2, 2, 2, 2, 2, 2, 2, 2, 2, 2, 2, 2,
    2, 2, 2, 2, 2, 2, 2, 2, 2, 2, 2, 2, 2, 2, 2, 2,
    2, 2, 2, 2, 2, 2, 2, 2, 2, 2, 2, 2, 2, 2, 2, 2,
    2, 2, 2, 2, 2, 2, 2, 2, 2, 2, 2, 2, 2, 2, 2, 2,
    2, 2, 2, 2, 2, 2, 2, 2, 2, 2, 2, 2, 2, 2, 2, 2,
    2, 2, 2, 2, 2, 2, 2, 2, 2, 2, 2, 2, 2, 2, 2, 2,
};

static const uint8_t mpeg2_dc_scale_table3[128] = {
//  0  1  2  3  4  5  6  7  8  9 10 11 12 13 14 15
    1, 1, 1, 1, 1, 1, 1, 1, 1, 1, 1, 1, 1, 1, 1, 1,
    1, 1, 1, 1, 1, 1, 1, 1, 1, 1, 1, 1, 1, 1, 1, 1,
    1, 1, 1, 1, 1, 1, 1, 1, 1, 1, 1, 1, 1, 1, 1, 1,
    1, 1, 1, 1, 1, 1, 1, 1, 1, 1, 1, 1, 1, 1, 1, 1,
    1, 1, 1, 1, 1, 1, 1, 1, 1, 1, 1, 1, 1, 1, 1, 1,
    1, 1, 1, 1, 1, 1, 1, 1, 1, 1, 1, 1, 1, 1, 1, 1,
    1, 1, 1, 1, 1, 1, 1, 1, 1, 1, 1, 1, 1, 1, 1, 1,
    1, 1, 1, 1, 1, 1, 1, 1, 1, 1, 1, 1, 1, 1, 1, 1,
};

const uint8_t *const ff_mpeg2_dc_scale_table[4] = {
    ff_mpeg1_dc_scale_table,
    mpeg2_dc_scale_table1,
    mpeg2_dc_scale_table2,
    mpeg2_dc_scale_table3,
};

const enum PixelFormat ff_pixfmt_list_420[] = {
    PIX_FMT_YUV420P,
    PIX_FMT_NONE
};

const enum PixelFormat ff_hwaccel_pixfmt_list_420[] = {
    PIX_FMT_DXVA2_VLD,
    PIX_FMT_VAAPI_VLD,
    PIX_FMT_VDA_VLD,
    PIX_FMT_YUV420P,
    PIX_FMT_NONE
};

const uint8_t *avpriv_mpv_find_start_code(const uint8_t *av_restrict p,
                                          const uint8_t *end,
                                          uint32_t *av_restrict state)
{
    int i;

    assert(p <= end);
    if (p >= end)
        return end;

    for (i = 0; i < 3; i++) {
        uint32_t tmp = *state << 8;
        *state = tmp + *(p++);
        if (tmp == 0x100 || p == end)
            return p;
    }

    while (p < end) {
        if      (p[-1] > 1      ) p += 3;
        else if (p[-2]          ) p += 2;
        else if (p[-3]|(p[-1]-1)) p++;
        else {
            p++;
            break;
        }
    }

    p = FFMIN(p, end) - 4;
    *state = AV_RB32(p);

    return p + 4;
}

/* init common dct for both encoder and decoder */
av_cold int ff_dct_common_init(MpegEncContext *s)
{
    ff_dsputil_init(&s->dsp, s->avctx);

    s->dct_unquantize_h263_intra = dct_unquantize_h263_intra_c;
    s->dct_unquantize_h263_inter = dct_unquantize_h263_inter_c;
    s->dct_unquantize_mpeg1_intra = dct_unquantize_mpeg1_intra_c;
    s->dct_unquantize_mpeg1_inter = dct_unquantize_mpeg1_inter_c;
    s->dct_unquantize_mpeg2_intra = dct_unquantize_mpeg2_intra_c;
    if (s->flags & CODEC_FLAG_BITEXACT)
        s->dct_unquantize_mpeg2_intra = dct_unquantize_mpeg2_intra_bitexact;
    s->dct_unquantize_mpeg2_inter = dct_unquantize_mpeg2_inter_c;

#if HAVE_MMX
    ff_MPV_common_init_mmx(s);
#elif ARCH_ALPHA
    ff_MPV_common_init_axp(s);
#elif HAVE_MMI
    ff_MPV_common_init_mmi(s);
#elif ARCH_ARM
    ff_MPV_common_init_arm(s);
#elif HAVE_ALTIVEC
    ff_MPV_common_init_altivec(s);
#elif ARCH_BFIN
    ff_MPV_common_init_bfin(s);
#endif

    /* load & permutate scantables
     * note: only wmv uses different ones
     */
    if (s->alternate_scan) {
        ff_init_scantable(s->dsp.idct_permutation, &s->inter_scantable  , ff_alternate_vertical_scan);
        ff_init_scantable(s->dsp.idct_permutation, &s->intra_scantable  , ff_alternate_vertical_scan);
    } else {
        ff_init_scantable(s->dsp.idct_permutation, &s->inter_scantable  , ff_zigzag_direct);
        ff_init_scantable(s->dsp.idct_permutation, &s->intra_scantable  , ff_zigzag_direct);
    }
    ff_init_scantable(s->dsp.idct_permutation, &s->intra_h_scantable, ff_alternate_horizontal_scan);
    ff_init_scantable(s->dsp.idct_permutation, &s->intra_v_scantable, ff_alternate_vertical_scan);

    return 0;
}

void ff_copy_picture(Picture *dst, Picture *src)
{
    *dst = *src;
    dst->f.type = FF_BUFFER_TYPE_COPY;
}

/**
 * Release a frame buffer
 */
static void free_frame_buffer(MpegEncContext *s, Picture *pic)
{
    /* Windows Media Image codecs allocate internal buffers with different
     * dimensions; ignore user defined callbacks for these
     */
    if (s->codec_id != AV_CODEC_ID_WMV3IMAGE && s->codec_id != AV_CODEC_ID_VC1IMAGE)
        ff_thread_release_buffer(s->avctx, &pic->f);
    else
        avcodec_default_release_buffer(s->avctx, &pic->f);
    av_freep(&pic->f.hwaccel_picture_private);
}

/**
 * Allocate a frame buffer
 */
static int alloc_frame_buffer(MpegEncContext *s, Picture *pic)
{
    int r;

    if (s->avctx->hwaccel) {
        assert(!pic->f.hwaccel_picture_private);
        if (s->avctx->hwaccel->priv_data_size) {
            pic->f.hwaccel_picture_private = av_mallocz(s->avctx->hwaccel->priv_data_size);
            if (!pic->f.hwaccel_picture_private) {
                av_log(s->avctx, AV_LOG_ERROR, "alloc_frame_buffer() failed (hwaccel private data allocation)\n");
                return -1;
            }
        }
    }

    if (s->codec_id != AV_CODEC_ID_WMV3IMAGE && s->codec_id != AV_CODEC_ID_VC1IMAGE)
        r = ff_thread_get_buffer(s->avctx, &pic->f);
    else
        r = avcodec_default_get_buffer(s->avctx, &pic->f);

    if (r < 0 || !pic->f.type || !pic->f.data[0]) {
        av_log(s->avctx, AV_LOG_ERROR, "get_buffer() failed (%d %d %p)\n",
               r, pic->f.type, pic->f.data[0]);
        av_freep(&pic->f.hwaccel_picture_private);
        return -1;
    }

    if (s->linesize && (s->linesize   != pic->f.linesize[0] ||
                        s->uvlinesize != pic->f.linesize[1])) {
        av_log(s->avctx, AV_LOG_ERROR,
               "get_buffer() failed (stride changed)\n");
        free_frame_buffer(s, pic);
        return -1;
    }

    if (pic->f.linesize[1] != pic->f.linesize[2]) {
        av_log(s->avctx, AV_LOG_ERROR,
               "get_buffer() failed (uv stride mismatch)\n");
        free_frame_buffer(s, pic);
        return -1;
    }

    return 0;
}

/**
 * Allocate a Picture.
 * The pixels are allocated/set by calling get_buffer() if shared = 0
 */
int ff_alloc_picture(MpegEncContext *s, Picture *pic, int shared)
{
    const int big_mb_num = s->mb_stride * (s->mb_height + 1) + 1;

    // the + 1 is needed so memset(,,stride*height) does not sig11

    const int mb_array_size = s->mb_stride * s->mb_height;
    const int b8_array_size = s->b8_stride * s->mb_height * 2;
    const int b4_array_size = s->b4_stride * s->mb_height * 4;
    int i;
    int r = -1;

    if (shared) {
        assert(pic->f.data[0]);
        assert(pic->f.type == 0 || pic->f.type == FF_BUFFER_TYPE_SHARED);
        pic->f.type = FF_BUFFER_TYPE_SHARED;
    } else {
        assert(!pic->f.data[0]);

        if (alloc_frame_buffer(s, pic) < 0)
            return -1;

        s->linesize   = pic->f.linesize[0];
        s->uvlinesize = pic->f.linesize[1];
    }

    if (pic->f.qscale_table == NULL) {
        if (s->encoding) {
            FF_ALLOCZ_OR_GOTO(s->avctx, pic->mb_var,
                              mb_array_size * sizeof(int16_t), fail)
            FF_ALLOCZ_OR_GOTO(s->avctx, pic->mc_mb_var,
                              mb_array_size * sizeof(int16_t), fail)
            FF_ALLOCZ_OR_GOTO(s->avctx, pic->mb_mean,
                              mb_array_size * sizeof(int8_t ), fail)
        }

        FF_ALLOCZ_OR_GOTO(s->avctx, pic->f.mbskip_table,
                          mb_array_size * sizeof(uint8_t) + 2, fail)// the + 2 is for the slice end check
        FF_ALLOCZ_OR_GOTO(s->avctx, pic->qscale_table_base,
                          (big_mb_num + s->mb_stride) * sizeof(uint8_t),
                          fail)
        FF_ALLOCZ_OR_GOTO(s->avctx, pic->mb_type_base,
                          (big_mb_num + s->mb_stride) * sizeof(uint32_t),
                          fail)
        pic->f.mb_type = pic->mb_type_base + 2 * s->mb_stride + 1;
        pic->f.qscale_table = pic->qscale_table_base + 2 * s->mb_stride + 1;
        if (s->out_format == FMT_H264) {
            for (i = 0; i < 2; i++) {
                FF_ALLOCZ_OR_GOTO(s->avctx, pic->motion_val_base[i],
                                  2 * (b4_array_size + 4) * sizeof(int16_t),
                                  fail)
                pic->f.motion_val[i] = pic->motion_val_base[i] + 4;
                FF_ALLOCZ_OR_GOTO(s->avctx, pic->f.ref_index[i],
                                  4 * mb_array_size * sizeof(uint8_t), fail)
            }
            pic->f.motion_subsample_log2 = 2;
        } else if (s->out_format == FMT_H263 || s->encoding ||
                   (s->avctx->debug & FF_DEBUG_MV) || s->avctx->debug_mv) {
            for (i = 0; i < 2; i++) {
                FF_ALLOCZ_OR_GOTO(s->avctx, pic->motion_val_base[i],
                                  2 * (b8_array_size + 4) * sizeof(int16_t),
                                  fail)
                pic->f.motion_val[i] = pic->motion_val_base[i] + 4;
                FF_ALLOCZ_OR_GOTO(s->avctx, pic->f.ref_index[i],
                                  4 * mb_array_size * sizeof(uint8_t), fail)
            }
            pic->f.motion_subsample_log2 = 3;
        }
        if (s->avctx->debug&FF_DEBUG_DCT_COEFF) {
            FF_ALLOCZ_OR_GOTO(s->avctx, pic->f.dct_coeff,
                              64 * mb_array_size * sizeof(DCTELEM) * 6, fail)
        }
        pic->f.qstride = s->mb_stride;
        FF_ALLOCZ_OR_GOTO(s->avctx, pic->f.pan_scan,
                          1 * sizeof(AVPanScan), fail)
    }

    pic->owner2 = s;

    return 0;
fail: // for  the FF_ALLOCZ_OR_GOTO macro
    if (r >= 0)
        free_frame_buffer(s, pic);
    return -1;
}

/**
 * Deallocate a picture.
 */
static void free_picture(MpegEncContext *s, Picture *pic)
{
    int i;

    if (pic->f.data[0] && pic->f.type != FF_BUFFER_TYPE_SHARED) {
        free_frame_buffer(s, pic);
    }

    av_freep(&pic->mb_var);
    av_freep(&pic->mc_mb_var);
    av_freep(&pic->mb_mean);
    av_freep(&pic->f.mbskip_table);
    av_freep(&pic->qscale_table_base);
    av_freep(&pic->mb_type_base);
    av_freep(&pic->f.dct_coeff);
    av_freep(&pic->f.pan_scan);
    pic->f.mb_type = NULL;
    for (i = 0; i < 2; i++) {
        av_freep(&pic->motion_val_base[i]);
        av_freep(&pic->f.ref_index[i]);
    }

    if (pic->f.type == FF_BUFFER_TYPE_SHARED) {
        for (i = 0; i < 4; i++) {
            pic->f.base[i] =
            pic->f.data[i] = NULL;
        }
        pic->f.type = 0;
    }
}

static int init_duplicate_context(MpegEncContext *s, MpegEncContext *base)
{
    int y_size = s->b8_stride * (2 * s->mb_height + 1);
    int c_size = s->mb_stride * (s->mb_height + 1);
    int yc_size = y_size + 2 * c_size;
    int i;

    // edge emu needs blocksize + filter length - 1
    // (= 17x17 for  halfpel / 21x21 for  h264)
    FF_ALLOCZ_OR_GOTO(s->avctx, s->edge_emu_buffer,
                      (s->width + 95) * 2 * 21 * 4, fail);    // (width + edge + align)*interlaced*MBsize*tolerance

    // FIXME should be linesize instead of s->width * 2
    // but that is not known before get_buffer()
    FF_ALLOCZ_OR_GOTO(s->avctx, s->me.scratchpad,
                      (s->width + 95) * 4 * 16 * 2 * sizeof(uint8_t), fail)
    s->me.temp         = s->me.scratchpad;
    s->rd_scratchpad   = s->me.scratchpad;
    s->b_scratchpad    = s->me.scratchpad;
    s->obmc_scratchpad = s->me.scratchpad + 16;
    if (s->encoding) {
        FF_ALLOCZ_OR_GOTO(s->avctx, s->me.map,
                          ME_MAP_SIZE * sizeof(uint32_t), fail)
        FF_ALLOCZ_OR_GOTO(s->avctx, s->me.score_map,
                          ME_MAP_SIZE * sizeof(uint32_t), fail)
        if (s->avctx->noise_reduction) {
            FF_ALLOCZ_OR_GOTO(s->avctx, s->dct_error_sum,
                              2 * 64 * sizeof(int), fail)
        }
    }
    FF_ALLOCZ_OR_GOTO(s->avctx, s->blocks, 64 * 12 * 2 * sizeof(DCTELEM), fail)
    s->block = s->blocks[0];

    for (i = 0; i < 12; i++) {
        s->pblocks[i] = &s->block[i];
    }

    if (s->out_format == FMT_H263) {
        /* ac values */
        FF_ALLOCZ_OR_GOTO(s->avctx, s->ac_val_base,
                          yc_size * sizeof(int16_t) * 16, fail);
        s->ac_val[0] = s->ac_val_base + s->b8_stride + 1;
        s->ac_val[1] = s->ac_val_base + y_size + s->mb_stride + 1;
        s->ac_val[2] = s->ac_val[1] + c_size;
    }

    return 0;
fail:
    return -1; // free() through ff_MPV_common_end()
}

static void free_duplicate_context(MpegEncContext *s)
{
    if (s == NULL)
        return;

    av_freep(&s->edge_emu_buffer);
    av_freep(&s->me.scratchpad);
    s->me.temp =
    s->rd_scratchpad =
    s->b_scratchpad =
    s->obmc_scratchpad = NULL;

    av_freep(&s->dct_error_sum);
    av_freep(&s->me.map);
    av_freep(&s->me.score_map);
    av_freep(&s->blocks);
    av_freep(&s->ac_val_base);
    s->block = NULL;
}

static void backup_duplicate_context(MpegEncContext *bak, MpegEncContext *src)
{
#define COPY(a) bak->a = src->a
    COPY(edge_emu_buffer);
    COPY(me.scratchpad);
    COPY(me.temp);
    COPY(rd_scratchpad);
    COPY(b_scratchpad);
    COPY(obmc_scratchpad);
    COPY(me.map);
    COPY(me.score_map);
    COPY(blocks);
    COPY(block);
    COPY(start_mb_y);
    COPY(end_mb_y);
    COPY(me.map_generation);
    COPY(pb);
    COPY(dct_error_sum);
    COPY(dct_count[0]);
    COPY(dct_count[1]);
    COPY(ac_val_base);
    COPY(ac_val[0]);
    COPY(ac_val[1]);
    COPY(ac_val[2]);
#undef COPY
}

void ff_update_duplicate_context(MpegEncContext *dst, MpegEncContext *src)
{
    MpegEncContext bak;
    int i;
    // FIXME copy only needed parts
    // START_TIMER
    backup_duplicate_context(&bak, dst);
    memcpy(dst, src, sizeof(MpegEncContext));
    backup_duplicate_context(dst, &bak);
    for (i = 0; i < 12; i++) {
        dst->pblocks[i] = &dst->block[i];
    }
    // STOP_TIMER("update_duplicate_context")
    // about 10k cycles / 0.01 sec for  1000frames on 1ghz with 2 threads
}

int ff_mpeg_update_thread_context(AVCodecContext *dst,
                                  const AVCodecContext *src)
{
    MpegEncContext *s = dst->priv_data, *s1 = src->priv_data;

    if (dst == src)
        return 0;

    // FIXME can parameters change on I-frames?
    // in that case dst may need a reinit
    if (!s->context_initialized) {
        memcpy(s, s1, sizeof(MpegEncContext));

        s->avctx                 = dst;
        s->bitstream_buffer      = NULL;
        s->bitstream_buffer_size = s->allocated_bitstream_buffer_size = 0;

        if (s1->context_initialized){
            s->picture_range_start  += MAX_PICTURE_COUNT;
            s->picture_range_end    += MAX_PICTURE_COUNT;
            ff_MPV_common_init(s);
        }
    }

    s->avctx->coded_height  = s1->avctx->coded_height;
    s->avctx->coded_width   = s1->avctx->coded_width;
    s->avctx->width         = s1->avctx->width;
    s->avctx->height        = s1->avctx->height;

    s->coded_picture_number = s1->coded_picture_number;
    s->picture_number       = s1->picture_number;
    s->input_picture_number = s1->input_picture_number;

    memcpy(s->picture, s1->picture, s1->picture_count * sizeof(Picture));
    memcpy(&s->last_picture, &s1->last_picture,
           (char *) &s1->last_picture_ptr - (char *) &s1->last_picture);

    s->last_picture_ptr    = REBASE_PICTURE(s1->last_picture_ptr,    s, s1);
    s->current_picture_ptr = REBASE_PICTURE(s1->current_picture_ptr, s, s1);
    s->next_picture_ptr    = REBASE_PICTURE(s1->next_picture_ptr,    s, s1);

    // Error/bug resilience
    s->next_p_frame_damaged = s1->next_p_frame_damaged;
    s->workaround_bugs      = s1->workaround_bugs;
    s->padding_bug_score    = s1->padding_bug_score;

    // MPEG4 timing info
    memcpy(&s->time_increment_bits, &s1->time_increment_bits,
           (char *) &s1->shape - (char *) &s1->time_increment_bits);

    // B-frame info
    s->max_b_frames = s1->max_b_frames;
    s->low_delay    = s1->low_delay;
    s->dropable     = s1->dropable;

    // DivX handling (doesn't work)
    s->divx_packed  = s1->divx_packed;

    if (s1->bitstream_buffer) {
        if (s1->bitstream_buffer_size +
            FF_INPUT_BUFFER_PADDING_SIZE > s->allocated_bitstream_buffer_size)
            av_fast_malloc(&s->bitstream_buffer,
                           &s->allocated_bitstream_buffer_size,
                           s1->allocated_bitstream_buffer_size);
            s->bitstream_buffer_size = s1->bitstream_buffer_size;
        memcpy(s->bitstream_buffer, s1->bitstream_buffer,
               s1->bitstream_buffer_size);
        memset(s->bitstream_buffer + s->bitstream_buffer_size, 0,
               FF_INPUT_BUFFER_PADDING_SIZE);
    }

    // MPEG2/interlacing info
    memcpy(&s->progressive_sequence, &s1->progressive_sequence,
           (char *) &s1->rtp_mode - (char *) &s1->progressive_sequence);

    if (!s1->first_field) {
        s->last_pict_type = s1->pict_type;
        if (s1->current_picture_ptr)
            s->last_lambda_for[s1->pict_type] = s1->current_picture_ptr->f.quality;

        if (s1->pict_type != AV_PICTURE_TYPE_B) {
            s->last_non_b_pict_type = s1->pict_type;
        }
    }

    return 0;
}

/**
 * Set the given MpegEncContext to common defaults
 * (same for encoding and decoding).
 * The changed fields will not depend upon the
 * prior state of the MpegEncContext.
 */
void ff_MPV_common_defaults(MpegEncContext *s)
{
    s->y_dc_scale_table      =
    s->c_dc_scale_table      = ff_mpeg1_dc_scale_table;
    s->chroma_qscale_table   = ff_default_chroma_qscale_table;
    s->progressive_frame     = 1;
    s->progressive_sequence  = 1;
    s->picture_structure     = PICT_FRAME;

    s->coded_picture_number  = 0;
    s->picture_number        = 0;
    s->input_picture_number  = 0;

    s->picture_in_gop_number = 0;

    s->f_code                = 1;
    s->b_code                = 1;

    s->picture_range_start   = 0;
    s->picture_range_end     = MAX_PICTURE_COUNT;

    s->slice_context_count   = 1;
}

/**
 * Set the given MpegEncContext to defaults for decoding.
 * the changed fields will not depend upon
 * the prior state of the MpegEncContext.
 */
void ff_MPV_decode_defaults(MpegEncContext *s)
{
    ff_MPV_common_defaults(s);
}

/**
 * init common structure for both encoder and decoder.
 * this assumes that some variables like width/height are already set
 */
av_cold int ff_MPV_common_init(MpegEncContext *s)
{
    int y_size, c_size, yc_size, i, mb_array_size, mv_table_size, x, y;
    int nb_slices = (HAVE_THREADS &&
                     s->avctx->active_thread_type & FF_THREAD_SLICE) ?
                    s->avctx->thread_count : 1;

    if (s->encoding && s->avctx->slices)
        nb_slices = s->avctx->slices;

    if (s->codec_id == AV_CODEC_ID_MPEG2VIDEO && !s->progressive_sequence)
        s->mb_height = (s->height + 31) / 32 * 2;
    else if (s->codec_id != AV_CODEC_ID_H264)
        s->mb_height = (s->height + 15) / 16;

    if (s->avctx->pix_fmt == PIX_FMT_NONE) {
        av_log(s->avctx, AV_LOG_ERROR,
               "decoding to PIX_FMT_NONE is not supported.\n");
        return -1;
    }

    if (nb_slices > MAX_THREADS || (nb_slices > s->mb_height && s->mb_height)) {
        int max_slices;
        if (s->mb_height)
            max_slices = FFMIN(MAX_THREADS, s->mb_height);
        else
            max_slices = MAX_THREADS;
        av_log(s->avctx, AV_LOG_WARNING, "too many threads/slices (%d),"
               " reducing to %d\n", nb_slices, max_slices);
        nb_slices = max_slices;
    }

    if ((s->width || s->height) &&
        av_image_check_size(s->width, s->height, 0, s->avctx))
        return -1;

    ff_dct_common_init(s);

    s->flags  = s->avctx->flags;
    s->flags2 = s->avctx->flags2;

    s->mb_width   = (s->width + 15) / 16;
    s->mb_stride  = s->mb_width + 1;
    s->b8_stride  = s->mb_width * 2 + 1;
    s->b4_stride  = s->mb_width * 4 + 1;
    mb_array_size = s->mb_height * s->mb_stride;
    mv_table_size = (s->mb_height + 2) * s->mb_stride + 1;

        /* set chroma shifts */
        avcodec_get_chroma_sub_sample(s->avctx->pix_fmt, &s->chroma_x_shift,
                                      &s->chroma_y_shift);

    /* set default edge pos, will be overridden in decode_header if needed */
    s->h_edge_pos = s->mb_width * 16;
    s->v_edge_pos = s->mb_height * 16;

    s->mb_num = s->mb_width * s->mb_height;

    s->block_wrap[0] =
    s->block_wrap[1] =
    s->block_wrap[2] =
    s->block_wrap[3] = s->b8_stride;
    s->block_wrap[4] =
    s->block_wrap[5] = s->mb_stride;

    y_size = s->b8_stride * (2 * s->mb_height + 1);
    c_size = s->mb_stride * (s->mb_height + 1);
    yc_size = y_size + 2 * c_size;

    /* convert fourcc to upper case */
    s->codec_tag        = avpriv_toupper4(s->avctx->codec_tag);
    s->stream_codec_tag = avpriv_toupper4(s->avctx->stream_codec_tag);

    s->avctx->coded_frame = &s->current_picture.f;

    FF_ALLOCZ_OR_GOTO(s->avctx, s->mb_index2xy, (s->mb_num + 1) * sizeof(int), fail); // error ressilience code looks cleaner with this
    for (y = 0; y < s->mb_height; y++)
        for (x = 0; x < s->mb_width; x++)
            s->mb_index2xy[x + y * s->mb_width] = x + y * s->mb_stride;

    s->mb_index2xy[s->mb_height * s->mb_width] = (s->mb_height - 1) * s->mb_stride + s->mb_width; // FIXME really needed?

    if (s->encoding) {
        /* Allocate MV tables */
        FF_ALLOCZ_OR_GOTO(s->avctx, s->p_mv_table_base            , mv_table_size * 2 * sizeof(int16_t), fail)
        FF_ALLOCZ_OR_GOTO(s->avctx, s->b_forw_mv_table_base       , mv_table_size * 2 * sizeof(int16_t), fail)
        FF_ALLOCZ_OR_GOTO(s->avctx, s->b_back_mv_table_base       , mv_table_size * 2 * sizeof(int16_t), fail)
        FF_ALLOCZ_OR_GOTO(s->avctx, s->b_bidir_forw_mv_table_base , mv_table_size * 2 * sizeof(int16_t), fail)
        FF_ALLOCZ_OR_GOTO(s->avctx, s->b_bidir_back_mv_table_base , mv_table_size * 2 * sizeof(int16_t), fail)
        FF_ALLOCZ_OR_GOTO(s->avctx, s->b_direct_mv_table_base     , mv_table_size * 2 * sizeof(int16_t), fail)
        s->p_mv_table           = s->p_mv_table_base            + s->mb_stride + 1;
        s->b_forw_mv_table      = s->b_forw_mv_table_base       + s->mb_stride + 1;
        s->b_back_mv_table      = s->b_back_mv_table_base       + s->mb_stride + 1;
        s->b_bidir_forw_mv_table= s->b_bidir_forw_mv_table_base + s->mb_stride + 1;
        s->b_bidir_back_mv_table= s->b_bidir_back_mv_table_base + s->mb_stride + 1;
        s->b_direct_mv_table    = s->b_direct_mv_table_base     + s->mb_stride + 1;

        if(s->msmpeg4_version){
            FF_ALLOCZ_OR_GOTO(s->avctx, s->ac_stats, 2*2*(MAX_LEVEL+1)*(MAX_RUN+1)*2*sizeof(int), fail);
        }
        FF_ALLOCZ_OR_GOTO(s->avctx, s->avctx->stats_out, 256, fail);

        /* Allocate MB type table */
        FF_ALLOCZ_OR_GOTO(s->avctx, s->mb_type  , mb_array_size * sizeof(uint16_t), fail) //needed for encoding

        FF_ALLOCZ_OR_GOTO(s->avctx, s->lambda_table, mb_array_size * sizeof(int), fail)

        FF_ALLOCZ_OR_GOTO(s->avctx, s->q_intra_matrix         , 64*32   * sizeof(int), fail)
        FF_ALLOCZ_OR_GOTO(s->avctx, s->q_chroma_intra_matrix  , 64*32   * sizeof(int), fail)
        FF_ALLOCZ_OR_GOTO(s->avctx, s->q_inter_matrix         , 64*32   * sizeof(int), fail)
        FF_ALLOCZ_OR_GOTO(s->avctx, s->q_intra_matrix16       , 64*32*2 * sizeof(uint16_t), fail)
        FF_ALLOCZ_OR_GOTO(s->avctx, s->q_chroma_intra_matrix16, 64*32*2 * sizeof(uint16_t), fail)
        FF_ALLOCZ_OR_GOTO(s->avctx, s->q_inter_matrix16       , 64*32*2 * sizeof(uint16_t), fail)
        FF_ALLOCZ_OR_GOTO(s->avctx, s->input_picture, MAX_PICTURE_COUNT * sizeof(Picture*), fail)
        FF_ALLOCZ_OR_GOTO(s->avctx, s->reordered_input_picture, MAX_PICTURE_COUNT * sizeof(Picture*), fail)

        if(s->avctx->noise_reduction){
            FF_ALLOCZ_OR_GOTO(s->avctx, s->dct_offset, 2 * 64 * sizeof(uint16_t), fail)
        }

            FF_ALLOC_OR_GOTO(s->avctx, s->cplx_tab,
                             mb_array_size * sizeof(float), fail);
            FF_ALLOC_OR_GOTO(s->avctx, s->bits_tab,
                             mb_array_size * sizeof(float), fail);
    }

    s->picture_count = MAX_PICTURE_COUNT * FFMAX(1, s->avctx->thread_count);
    FF_ALLOCZ_OR_GOTO(s->avctx, s->picture,
                      s->picture_count * sizeof(Picture), fail);
    for (i = 0; i < s->picture_count; i++) {
        avcodec_get_frame_defaults(&s->picture[i].f);
    }

        FF_ALLOC_OR_GOTO(s->avctx, s->er_temp_buffer,
                         mb_array_size * sizeof(uint8_t), fail);
        FF_ALLOCZ_OR_GOTO(s->avctx, s->error_status_table,
                          mb_array_size * sizeof(uint8_t), fail);

        if(s->codec_id==AV_CODEC_ID_MPEG4 || (s->flags & CODEC_FLAG_INTERLACED_ME)){
            /* interlaced direct mode decoding tables */
            for (i = 0; i < 2; i++) {
                int j, k;
                for (j = 0; j < 2; j++) {
                    for (k = 0; k < 2; k++) {
                        FF_ALLOCZ_OR_GOTO(s->avctx, s->b_field_mv_table_base[i][j][k],  mv_table_size * 2 * sizeof(int16_t), fail)
                        s->b_field_mv_table[i][j][k] = s->b_field_mv_table_base[i][j][k] + s->mb_stride + 1;
                    }
                    FF_ALLOCZ_OR_GOTO(s->avctx, s->b_field_select_table [i][j], mb_array_size * 2 * sizeof(uint8_t), fail)
                    FF_ALLOCZ_OR_GOTO(s->avctx, s->p_field_mv_table_base[i][j], mv_table_size * 2 * sizeof(int16_t), fail)
                    s->p_field_mv_table[i][j] = s->p_field_mv_table_base[i][j] + s->mb_stride + 1;
                }
                FF_ALLOCZ_OR_GOTO(s->avctx, s->p_field_select_table[i], mb_array_size * 2 * sizeof(uint8_t), fail)
            }
        }
        if (s->out_format == FMT_H263) {
            /* cbp values */
            FF_ALLOCZ_OR_GOTO(s->avctx, s->coded_block_base, y_size, fail);
            s->coded_block = s->coded_block_base + s->b8_stride + 1;

            /* cbp, ac_pred, pred_dir */
            FF_ALLOCZ_OR_GOTO(s->avctx, s->cbp_table     , mb_array_size * sizeof(uint8_t), fail);
            FF_ALLOCZ_OR_GOTO(s->avctx, s->pred_dir_table, mb_array_size * sizeof(uint8_t), fail);
        }

        if (s->h263_pred || s->h263_plus || !s->encoding) {
            /* dc values */
            // MN: we need these for  error resilience of intra-frames
            FF_ALLOCZ_OR_GOTO(s->avctx, s->dc_val_base, yc_size * sizeof(int16_t), fail);
            s->dc_val[0] = s->dc_val_base + s->b8_stride + 1;
            s->dc_val[1] = s->dc_val_base + y_size + s->mb_stride + 1;
            s->dc_val[2] = s->dc_val[1] + c_size;
            for (i = 0; i < yc_size; i++)
                s->dc_val_base[i] = 1024;
        }

        /* which mb is a intra block */
        FF_ALLOCZ_OR_GOTO(s->avctx, s->mbintra_table, mb_array_size, fail);
        memset(s->mbintra_table, 1, mb_array_size);

        /* init macroblock skip table */
        FF_ALLOCZ_OR_GOTO(s->avctx, s->mbskip_table, mb_array_size + 2, fail);
        // Note the + 1 is for  a quicker mpeg4 slice_end detection

        s->parse_context.state = -1;

        s->context_initialized = 1;
        s->thread_context[0]   = s;

//     if (s->width && s->height) {
        if (nb_slices > 1) {
            for (i = 1; i < nb_slices; i++) {
                s->thread_context[i] = av_malloc(sizeof(MpegEncContext));
                memcpy(s->thread_context[i], s, sizeof(MpegEncContext));
            }

            for (i = 0; i < nb_slices; i++) {
                if (init_duplicate_context(s->thread_context[i], s) < 0)
                    goto fail;
                    s->thread_context[i]->start_mb_y =
                        (s->mb_height * (i) + nb_slices / 2) / nb_slices;
                    s->thread_context[i]->end_mb_y   =
                        (s->mb_height * (i + 1) + nb_slices / 2) / nb_slices;
            }
        } else {
            if (init_duplicate_context(s, s) < 0)
                goto fail;
            s->start_mb_y = 0;
            s->end_mb_y   = s->mb_height;
        }
        s->slice_context_count = nb_slices;
//     }

    return 0;
 fail:
    ff_MPV_common_end(s);
    return -1;
}

/* init common structure for both encoder and decoder */
void ff_MPV_common_end(MpegEncContext *s)
{
    int i, j, k;

    if (s->slice_context_count > 1) {
        for (i = 0; i < s->slice_context_count; i++) {
            free_duplicate_context(s->thread_context[i]);
        }
        for (i = 1; i < s->slice_context_count; i++) {
            av_freep(&s->thread_context[i]);
        }
        s->slice_context_count = 1;
    } else free_duplicate_context(s);

    av_freep(&s->parse_context.buffer);
    s->parse_context.buffer_size = 0;

    av_freep(&s->mb_type);
    av_freep(&s->p_mv_table_base);
    av_freep(&s->b_forw_mv_table_base);
    av_freep(&s->b_back_mv_table_base);
    av_freep(&s->b_bidir_forw_mv_table_base);
    av_freep(&s->b_bidir_back_mv_table_base);
    av_freep(&s->b_direct_mv_table_base);
    s->p_mv_table            = NULL;
    s->b_forw_mv_table       = NULL;
    s->b_back_mv_table       = NULL;
    s->b_bidir_forw_mv_table = NULL;
    s->b_bidir_back_mv_table = NULL;
    s->b_direct_mv_table     = NULL;
    for (i = 0; i < 2; i++) {
        for (j = 0; j < 2; j++) {
            for (k = 0; k < 2; k++) {
                av_freep(&s->b_field_mv_table_base[i][j][k]);
                s->b_field_mv_table[i][j][k] = NULL;
            }
            av_freep(&s->b_field_select_table[i][j]);
            av_freep(&s->p_field_mv_table_base[i][j]);
            s->p_field_mv_table[i][j] = NULL;
        }
        av_freep(&s->p_field_select_table[i]);
    }

    av_freep(&s->dc_val_base);
    av_freep(&s->coded_block_base);
    av_freep(&s->mbintra_table);
    av_freep(&s->cbp_table);
    av_freep(&s->pred_dir_table);

    av_freep(&s->mbskip_table);
    av_freep(&s->bitstream_buffer);
    s->allocated_bitstream_buffer_size = 0;

    av_freep(&s->avctx->stats_out);
    av_freep(&s->ac_stats);
    av_freep(&s->error_status_table);
    av_freep(&s->er_temp_buffer);
    av_freep(&s->mb_index2xy);
    av_freep(&s->lambda_table);
    if(s->q_chroma_intra_matrix   != s->q_intra_matrix  ) av_freep(&s->q_chroma_intra_matrix);
    if(s->q_chroma_intra_matrix16 != s->q_intra_matrix16) av_freep(&s->q_chroma_intra_matrix16);
    s->q_chroma_intra_matrix=   NULL;
    s->q_chroma_intra_matrix16= NULL;
    av_freep(&s->q_intra_matrix);
    av_freep(&s->q_inter_matrix);
    av_freep(&s->q_intra_matrix16);
    av_freep(&s->q_inter_matrix16);
    av_freep(&s->input_picture);
    av_freep(&s->reordered_input_picture);
    av_freep(&s->dct_offset);
    av_freep(&s->cplx_tab);
    av_freep(&s->bits_tab);

    if (s->picture && !s->avctx->internal->is_copy) {
        for (i = 0; i < s->picture_count; i++) {
            free_picture(s, &s->picture[i]);
        }
    }
    av_freep(&s->picture);
    s->context_initialized      = 0;
    s->last_picture_ptr         =
    s->next_picture_ptr         =
    s->current_picture_ptr      = NULL;
    s->linesize = s->uvlinesize = 0;

    for (i = 0; i < 3; i++)
        av_freep(&s->visualization_buffer[i]);

    if (!(s->avctx->active_thread_type & FF_THREAD_FRAME))
        avcodec_default_free_buffers(s->avctx);
}

void ff_init_rl(RLTable *rl,
                uint8_t static_store[2][2 * MAX_RUN + MAX_LEVEL + 3])
{
    int8_t  max_level[MAX_RUN + 1], max_run[MAX_LEVEL + 1];
    uint8_t index_run[MAX_RUN + 1];
    int last, run, level, start, end, i;

    /* If table is static, we can quit if rl->max_level[0] is not NULL */
    if (static_store && rl->max_level[0])
        return;

    /* compute max_level[], max_run[] and index_run[] */
    for (last = 0; last < 2; last++) {
        if (last == 0) {
            start = 0;
            end = rl->last;
        } else {
            start = rl->last;
            end = rl->n;
        }

        memset(max_level, 0, MAX_RUN + 1);
        memset(max_run, 0, MAX_LEVEL + 1);
        memset(index_run, rl->n, MAX_RUN + 1);
        for (i = start; i < end; i++) {
            run   = rl->table_run[i];
            level = rl->table_level[i];
            if (index_run[run] == rl->n)
                index_run[run] = i;
            if (level > max_level[run])
                max_level[run] = level;
            if (run > max_run[level])
                max_run[level] = run;
        }
        if (static_store)
            rl->max_level[last] = static_store[last];
        else
            rl->max_level[last] = av_malloc(MAX_RUN + 1);
        memcpy(rl->max_level[last], max_level, MAX_RUN + 1);
        if (static_store)
            rl->max_run[last]   = static_store[last] + MAX_RUN + 1;
        else
            rl->max_run[last]   = av_malloc(MAX_LEVEL + 1);
        memcpy(rl->max_run[last], max_run, MAX_LEVEL + 1);
        if (static_store)
            rl->index_run[last] = static_store[last] + MAX_RUN + MAX_LEVEL + 2;
        else
            rl->index_run[last] = av_malloc(MAX_RUN + 1);
        memcpy(rl->index_run[last], index_run, MAX_RUN + 1);
    }
}

void ff_init_vlc_rl(RLTable *rl)
{
    int i, q;

    for (q = 0; q < 32; q++) {
        int qmul = q * 2;
        int qadd = (q - 1) | 1;

        if (q == 0) {
            qmul = 1;
            qadd = 0;
        }
        for (i = 0; i < rl->vlc.table_size; i++) {
            int code = rl->vlc.table[i][0];
            int len  = rl->vlc.table[i][1];
            int level, run;

            if (len == 0) { // illegal code
                run   = 66;
                level = MAX_LEVEL;
            } else if (len < 0) { // more bits needed
                run   = 0;
                level = code;
            } else {
                if (code == rl->n) { // esc
                    run   = 66;
                    level =  0;
                } else {
                    run   = rl->table_run[code] + 1;
                    level = rl->table_level[code] * qmul + qadd;
                    if (code >= rl->last) run += 192;
                }
            }
            rl->rl_vlc[q][i].len   = len;
            rl->rl_vlc[q][i].level = level;
            rl->rl_vlc[q][i].run   = run;
        }
    }
}

void ff_release_unused_pictures(MpegEncContext*s, int remove_current)
{
    int i;

    /* release non reference frames */
    for (i = 0; i < s->picture_count; i++) {
        if (s->picture[i].f.data[0] && !s->picture[i].f.reference &&
            (!s->picture[i].owner2 || s->picture[i].owner2 == s) &&
            (remove_current || &s->picture[i] !=  s->current_picture_ptr)
            /* && s->picture[i].type!= FF_BUFFER_TYPE_SHARED */) {
            free_frame_buffer(s, &s->picture[i]);
        }
    }
}

int ff_find_unused_picture(MpegEncContext *s, int shared)
{
    int i;

    if (shared) {
        for (i = s->picture_range_start; i < s->picture_range_end; i++) {
            if (s->picture[i].f.data[0] == NULL && s->picture[i].f.type == 0)
                return i;
        }
    } else {
        for (i = s->picture_range_start; i < s->picture_range_end; i++) {
            if (s->picture[i].f.data[0] == NULL && s->picture[i].f.type != 0)
                return i; // FIXME
        }
        for (i = s->picture_range_start; i < s->picture_range_end; i++) {
            if (s->picture[i].f.data[0] == NULL)
                return i;
        }
    }

    av_log(s->avctx, AV_LOG_FATAL,
           "Internal error, picture buffer overflow\n");
    /* We could return -1, but the codec would crash trying to draw into a
     * non-existing frame anyway. This is safer than waiting for a random crash.
     * Also the return of this is never useful, an encoder must only allocate
     * as much as allowed in the specification. This has no relationship to how
     * much libavcodec could allocate (and MAX_PICTURE_COUNT is always large
     * enough for such valid streams).
     * Plus, a decoder has to check stream validity and remove frames if too
     * many reference frames are around. Waiting for "OOM" is not correct at
     * all. Similarly, missing reference frames have to be replaced by
     * interpolated/MC frames, anything else is a bug in the codec ...
     */
    abort();
    return -1;
}

static void update_noise_reduction(MpegEncContext *s)
{
    int intra, i;

    for (intra = 0; intra < 2; intra++) {
        if (s->dct_count[intra] > (1 << 16)) {
            for (i = 0; i < 64; i++) {
                s->dct_error_sum[intra][i] >>= 1;
            }
            s->dct_count[intra] >>= 1;
        }

        for (i = 0; i < 64; i++) {
            s->dct_offset[intra][i] = (s->avctx->noise_reduction *
                                       s->dct_count[intra] +
                                       s->dct_error_sum[intra][i] / 2) /
                                      (s->dct_error_sum[intra][i] + 1);
        }
    }
}

/**
 * generic function for encode/decode called after coding/decoding
 * the header and before a frame is coded/decoded.
 */
int ff_MPV_frame_start(MpegEncContext *s, AVCodecContext *avctx)
{
    int i;
    Picture *pic;
    s->mb_skipped = 0;

    if (!ff_thread_can_start_frame(avctx)) {
        av_log(avctx, AV_LOG_ERROR, "Attempt to start a frame outside SETUP state\n");
        return -1;
    }

    /* mark & release old frames */
    if (s->out_format != FMT_H264 || s->codec_id == AV_CODEC_ID_SVQ3) {
        if (s->pict_type != AV_PICTURE_TYPE_B && s->last_picture_ptr &&
            s->last_picture_ptr != s->next_picture_ptr &&
            s->last_picture_ptr->f.data[0]) {
            if (s->last_picture_ptr->owner2 == s)
                free_frame_buffer(s, s->last_picture_ptr);
        }

        /* release forgotten pictures */
        /* if (mpeg124/h263) */
        if (!s->encoding) {
            for (i = 0; i < s->picture_count; i++) {
                if (s->picture[i].owner2 == s && s->picture[i].f.data[0] &&
                    &s->picture[i] != s->last_picture_ptr &&
                    &s->picture[i] != s->next_picture_ptr &&
                    s->picture[i].f.reference) {
                    if (!(avctx->active_thread_type & FF_THREAD_FRAME))
                        av_log(avctx, AV_LOG_ERROR,
                               "releasing zombie picture\n");
                    free_frame_buffer(s, &s->picture[i]);
                }
            }
        }
    }

    if (!s->encoding) {
        ff_release_unused_pictures(s, 1);

        if (s->current_picture_ptr &&
            s->current_picture_ptr->f.data[0] == NULL) {
            // we already have a unused image
            // (maybe it was set before reading the header)
            pic = s->current_picture_ptr;
        } else {
            i   = ff_find_unused_picture(s, 0);
            if (i < 0)
                return i;
            pic = &s->picture[i];
        }

        pic->f.reference = 0;
        if (!s->dropable) {
            if (s->codec_id == AV_CODEC_ID_H264)
                pic->f.reference = s->picture_structure;
            else if (s->pict_type != AV_PICTURE_TYPE_B)
                pic->f.reference = 3;
        }

        pic->f.coded_picture_number = s->coded_picture_number++;

        if (ff_alloc_picture(s, pic, 0) < 0)
            return -1;

        s->current_picture_ptr = pic;
        // FIXME use only the vars from current_pic
        s->current_picture_ptr->f.top_field_first = s->top_field_first;
        if (s->codec_id == AV_CODEC_ID_MPEG1VIDEO ||
            s->codec_id == AV_CODEC_ID_MPEG2VIDEO) {
            if (s->picture_structure != PICT_FRAME)
                s->current_picture_ptr->f.top_field_first =
                    (s->picture_structure == PICT_TOP_FIELD) == s->first_field;
        }
        s->current_picture_ptr->f.interlaced_frame = !s->progressive_frame &&
                                                     !s->progressive_sequence;
        s->current_picture_ptr->field_picture      =  s->picture_structure != PICT_FRAME;
    }

    s->current_picture_ptr->f.pict_type = s->pict_type;
    // if (s->flags && CODEC_FLAG_QSCALE)
    //     s->current_picture_ptr->quality = s->new_picture_ptr->quality;
    s->current_picture_ptr->f.key_frame = s->pict_type == AV_PICTURE_TYPE_I;

    ff_copy_picture(&s->current_picture, s->current_picture_ptr);

    if (s->pict_type != AV_PICTURE_TYPE_B) {
        s->last_picture_ptr = s->next_picture_ptr;
        if (!s->dropable)
            s->next_picture_ptr = s->current_picture_ptr;
    }
    /* av_log(s->avctx, AV_LOG_DEBUG, "L%p N%p C%p L%p N%p C%p type:%d drop:%d\n",
           s->last_picture_ptr, s->next_picture_ptr,s->current_picture_ptr,
           s->last_picture_ptr    ? s->last_picture_ptr->f.data[0]    : NULL,
           s->next_picture_ptr    ? s->next_picture_ptr->f.data[0]    : NULL,
           s->current_picture_ptr ? s->current_picture_ptr->f.data[0] : NULL,
           s->pict_type, s->dropable); */

    if (s->codec_id != AV_CODEC_ID_H264) {
        if ((s->last_picture_ptr == NULL ||
             s->last_picture_ptr->f.data[0] == NULL) &&
            (s->pict_type != AV_PICTURE_TYPE_I ||
             s->picture_structure != PICT_FRAME)) {
            if (s->pict_type != AV_PICTURE_TYPE_I)
                av_log(avctx, AV_LOG_ERROR,
                       "warning: first frame is no keyframe\n");
            else if (s->picture_structure != PICT_FRAME)
                av_log(avctx, AV_LOG_INFO,
                       "allocate dummy last picture for field based first keyframe\n");

            /* Allocate a dummy frame */
            i = ff_find_unused_picture(s, 0);
            if (i < 0)
                return i;
            s->last_picture_ptr = &s->picture[i];
            s->last_picture_ptr->f.key_frame = 0;
            if (ff_alloc_picture(s, s->last_picture_ptr, 0) < 0) {
                s->last_picture_ptr = NULL;
                return -1;
            }

            if(s->codec_id == AV_CODEC_ID_FLV1 || s->codec_id == AV_CODEC_ID_H263){
                for(i=0; i<avctx->height; i++)
                    memset(s->last_picture_ptr->f.data[0] + s->last_picture_ptr->f.linesize[0]*i, 16, avctx->width);
            }

            ff_thread_report_progress(&s->last_picture_ptr->f, INT_MAX, 0);
            ff_thread_report_progress(&s->last_picture_ptr->f, INT_MAX, 1);
            s->last_picture_ptr->f.reference = 3;
        }
        if ((s->next_picture_ptr == NULL ||
             s->next_picture_ptr->f.data[0] == NULL) &&
            s->pict_type == AV_PICTURE_TYPE_B) {
            /* Allocate a dummy frame */
            i = ff_find_unused_picture(s, 0);
            if (i < 0)
                return i;
            s->next_picture_ptr = &s->picture[i];
            s->next_picture_ptr->f.key_frame = 0;
            if (ff_alloc_picture(s, s->next_picture_ptr, 0) < 0) {
                s->next_picture_ptr = NULL;
                return -1;
            }
            ff_thread_report_progress(&s->next_picture_ptr->f, INT_MAX, 0);
            ff_thread_report_progress(&s->next_picture_ptr->f, INT_MAX, 1);
            s->next_picture_ptr->f.reference = 3;
        }
    }

    if (s->last_picture_ptr)
        ff_copy_picture(&s->last_picture, s->last_picture_ptr);
    if (s->next_picture_ptr)
        ff_copy_picture(&s->next_picture, s->next_picture_ptr);

    if (HAVE_THREADS && (avctx->active_thread_type & FF_THREAD_FRAME) &&
        (s->out_format != FMT_H264 || s->codec_id == AV_CODEC_ID_SVQ3)) {
        if (s->next_picture_ptr)
            s->next_picture_ptr->owner2 = s;
        if (s->last_picture_ptr)
            s->last_picture_ptr->owner2 = s;
    }

    assert(s->pict_type == AV_PICTURE_TYPE_I || (s->last_picture_ptr &&
                                                 s->last_picture_ptr->f.data[0]));

    if (s->picture_structure!= PICT_FRAME && s->out_format != FMT_H264) {
        int i;
        for (i = 0; i < 4; i++) {
            if (s->picture_structure == PICT_BOTTOM_FIELD) {
                s->current_picture.f.data[i] +=
                    s->current_picture.f.linesize[i];
            }
            s->current_picture.f.linesize[i] *= 2;
            s->last_picture.f.linesize[i]    *= 2;
            s->next_picture.f.linesize[i]    *= 2;
        }
    }

    s->err_recognition = avctx->err_recognition;

    /* set dequantizer, we can't do it during init as
     * it might change for mpeg4 and we can't do it in the header
     * decode as init is not called for mpeg4 there yet */
    if (s->mpeg_quant || s->codec_id == AV_CODEC_ID_MPEG2VIDEO) {
        s->dct_unquantize_intra = s->dct_unquantize_mpeg2_intra;
        s->dct_unquantize_inter = s->dct_unquantize_mpeg2_inter;
    } else if (s->out_format == FMT_H263 || s->out_format == FMT_H261) {
        s->dct_unquantize_intra = s->dct_unquantize_h263_intra;
        s->dct_unquantize_inter = s->dct_unquantize_h263_inter;
    } else {
        s->dct_unquantize_intra = s->dct_unquantize_mpeg1_intra;
        s->dct_unquantize_inter = s->dct_unquantize_mpeg1_inter;
    }

    if (s->dct_error_sum) {
        assert(s->avctx->noise_reduction && s->encoding);
        update_noise_reduction(s);
    }

    if (CONFIG_MPEG_XVMC_DECODER && s->avctx->xvmc_acceleration)
        return ff_xvmc_field_start(s, avctx);

    return 0;
}

/* generic function for encode/decode called after a
 * frame has been coded/decoded. */
void ff_MPV_frame_end(MpegEncContext *s)
{
    int i;
    /* redraw edges for the frame if decoding didn't complete */
    // just to make sure that all data is rendered.
    if (CONFIG_MPEG_XVMC_DECODER && s->avctx->xvmc_acceleration) {
        ff_xvmc_field_end(s);
   } else if((s->error_count || s->encoding || !(s->avctx->codec->capabilities&CODEC_CAP_DRAW_HORIZ_BAND)) &&
              !s->avctx->hwaccel &&
              !(s->avctx->codec->capabilities & CODEC_CAP_HWACCEL_VDPAU) &&
              s->unrestricted_mv &&
              s->current_picture.f.reference &&
              !s->intra_only &&
              !(s->flags & CODEC_FLAG_EMU_EDGE)) {
        int hshift = av_pix_fmt_descriptors[s->avctx->pix_fmt].log2_chroma_w;
        int vshift = av_pix_fmt_descriptors[s->avctx->pix_fmt].log2_chroma_h;
        s->dsp.draw_edges(s->current_picture.f.data[0], s->current_picture.f.linesize[0],
                          s->h_edge_pos, s->v_edge_pos,
                          EDGE_WIDTH, EDGE_WIDTH,
                          EDGE_TOP | EDGE_BOTTOM);
        s->dsp.draw_edges(s->current_picture.f.data[1], s->current_picture.f.linesize[1],
                          s->h_edge_pos >> hshift, s->v_edge_pos >> vshift,
                          EDGE_WIDTH >> hshift, EDGE_WIDTH >> vshift,
                          EDGE_TOP | EDGE_BOTTOM);
        s->dsp.draw_edges(s->current_picture.f.data[2], s->current_picture.f.linesize[2],
                          s->h_edge_pos >> hshift, s->v_edge_pos >> vshift,
                          EDGE_WIDTH >> hshift, EDGE_WIDTH >> vshift,
                          EDGE_TOP | EDGE_BOTTOM);
    }

    emms_c();

    s->last_pict_type                 = s->pict_type;
    s->last_lambda_for [s->pict_type] = s->current_picture_ptr->f.quality;
    if (s->pict_type!= AV_PICTURE_TYPE_B) {
        s->last_non_b_pict_type = s->pict_type;
    }
#if 0
    /* copy back current_picture variables */
    for (i = 0; i < MAX_PICTURE_COUNT; i++) {
        if (s->picture[i].f.data[0] == s->current_picture.f.data[0]) {
            s->picture[i] = s->current_picture;
            break;
        }
    }
    assert(i < MAX_PICTURE_COUNT);
#endif

    if (s->encoding) {
        /* release non-reference frames */
        for (i = 0; i < s->picture_count; i++) {
            if (s->picture[i].f.data[0] && !s->picture[i].f.reference
                /* && s->picture[i].type != FF_BUFFER_TYPE_SHARED */) {
                free_frame_buffer(s, &s->picture[i]);
            }
        }
    }
    // clear copies, to avoid confusion
#if 0
    memset(&s->last_picture,    0, sizeof(Picture));
    memset(&s->next_picture,    0, sizeof(Picture));
    memset(&s->current_picture, 0, sizeof(Picture));
#endif
    s->avctx->coded_frame = &s->current_picture_ptr->f;

    if (s->codec_id != AV_CODEC_ID_H264 && s->current_picture.f.reference) {
        ff_thread_report_progress(&s->current_picture_ptr->f, INT_MAX, 0);
    }
}

/**
 * Draw a line from (ex, ey) -> (sx, sy).
 * @param w width of the image
 * @param h height of the image
 * @param stride stride/linesize of the image
 * @param color color of the arrow
 */
static void draw_line(uint8_t *buf, int sx, int sy, int ex, int ey,
                      int w, int h, int stride, int color)
{
    int x, y, fr, f;

    sx = av_clip(sx, 0, w - 1);
    sy = av_clip(sy, 0, h - 1);
    ex = av_clip(ex, 0, w - 1);
    ey = av_clip(ey, 0, h - 1);

    buf[sy * stride + sx] += color;

    if (FFABS(ex - sx) > FFABS(ey - sy)) {
        if (sx > ex) {
            FFSWAP(int, sx, ex);
            FFSWAP(int, sy, ey);
        }
        buf += sx + sy * stride;
        ex  -= sx;
        f    = ((ey - sy) << 16) / ex;
        for(x= 0; x <= ex; x++){
            y  = (x * f) >> 16;
            fr = (x * f) & 0xFFFF;
            buf[y * stride + x]       += (color * (0x10000 - fr)) >> 16;
            if(fr) buf[(y + 1) * stride + x] += (color *            fr ) >> 16;
        }
    } else {
        if (sy > ey) {
            FFSWAP(int, sx, ex);
            FFSWAP(int, sy, ey);
        }
        buf += sx + sy * stride;
        ey  -= sy;
        if (ey)
            f = ((ex - sx) << 16) / ey;
        else
            f = 0;
        for(y= 0; y <= ey; y++){
            x  = (y*f) >> 16;
            fr = (y*f) & 0xFFFF;
            buf[y * stride + x]     += (color * (0x10000 - fr)) >> 16;
            if(fr) buf[y * stride + x + 1] += (color *            fr ) >> 16;
        }
    }
}

/**
 * Draw an arrow from (ex, ey) -> (sx, sy).
 * @param w width of the image
 * @param h height of the image
 * @param stride stride/linesize of the image
 * @param color color of the arrow
 */
static void draw_arrow(uint8_t *buf, int sx, int sy, int ex,
                       int ey, int w, int h, int stride, int color)
{
    int dx,dy;

    sx = av_clip(sx, -100, w + 100);
    sy = av_clip(sy, -100, h + 100);
    ex = av_clip(ex, -100, w + 100);
    ey = av_clip(ey, -100, h + 100);

    dx = ex - sx;
    dy = ey - sy;

    if (dx * dx + dy * dy > 3 * 3) {
        int rx =  dx + dy;
        int ry = -dx + dy;
        int length = ff_sqrt((rx * rx + ry * ry) << 8);

        // FIXME subpixel accuracy
        rx = ROUNDED_DIV(rx * 3 << 4, length);
        ry = ROUNDED_DIV(ry * 3 << 4, length);

        draw_line(buf, sx, sy, sx + rx, sy + ry, w, h, stride, color);
        draw_line(buf, sx, sy, sx - ry, sy + rx, w, h, stride, color);
    }
    draw_line(buf, sx, sy, ex, ey, w, h, stride, color);
}

/**
 * Print debugging info for the given picture.
 */
void ff_print_debug_info(MpegEncContext *s, AVFrame *pict)
{
    if (s->avctx->hwaccel || !pict || !pict->mb_type)
        return;

    if (s->avctx->debug & (FF_DEBUG_SKIP | FF_DEBUG_QP | FF_DEBUG_MB_TYPE)) {
        int x,y;

        av_log(s->avctx, AV_LOG_DEBUG, "New frame, type: %c\n",
               av_get_picture_type_char(pict->pict_type));
        for (y = 0; y < s->mb_height; y++) {
            for (x = 0; x < s->mb_width; x++) {
                if (s->avctx->debug & FF_DEBUG_SKIP) {
                    int count = s->mbskip_table[x + y * s->mb_stride];
                    if (count > 9)
                        count = 9;
                    av_log(s->avctx, AV_LOG_DEBUG, "%1d", count);
                }
                if (s->avctx->debug & FF_DEBUG_QP) {
                    av_log(s->avctx, AV_LOG_DEBUG, "%2d",
                           pict->qscale_table[x + y * s->mb_stride]);
                }
                if (s->avctx->debug & FF_DEBUG_MB_TYPE) {
                    int mb_type = pict->mb_type[x + y * s->mb_stride];
                    // Type & MV direction
                    if (IS_PCM(mb_type))
                        av_log(s->avctx, AV_LOG_DEBUG, "P");
                    else if (IS_INTRA(mb_type) && IS_ACPRED(mb_type))
                        av_log(s->avctx, AV_LOG_DEBUG, "A");
                    else if (IS_INTRA4x4(mb_type))
                        av_log(s->avctx, AV_LOG_DEBUG, "i");
                    else if (IS_INTRA16x16(mb_type))
                        av_log(s->avctx, AV_LOG_DEBUG, "I");
                    else if (IS_DIRECT(mb_type) && IS_SKIP(mb_type))
                        av_log(s->avctx, AV_LOG_DEBUG, "d");
                    else if (IS_DIRECT(mb_type))
                        av_log(s->avctx, AV_LOG_DEBUG, "D");
                    else if (IS_GMC(mb_type) && IS_SKIP(mb_type))
                        av_log(s->avctx, AV_LOG_DEBUG, "g");
                    else if (IS_GMC(mb_type))
                        av_log(s->avctx, AV_LOG_DEBUG, "G");
                    else if (IS_SKIP(mb_type))
                        av_log(s->avctx, AV_LOG_DEBUG, "S");
                    else if (!USES_LIST(mb_type, 1))
                        av_log(s->avctx, AV_LOG_DEBUG, ">");
                    else if (!USES_LIST(mb_type, 0))
                        av_log(s->avctx, AV_LOG_DEBUG, "<");
                    else {
                        av_assert2(USES_LIST(mb_type, 0) && USES_LIST(mb_type, 1));
                        av_log(s->avctx, AV_LOG_DEBUG, "X");
                    }

                    // segmentation
                    if (IS_8X8(mb_type))
                        av_log(s->avctx, AV_LOG_DEBUG, "+");
                    else if (IS_16X8(mb_type))
                        av_log(s->avctx, AV_LOG_DEBUG, "-");
                    else if (IS_8X16(mb_type))
                        av_log(s->avctx, AV_LOG_DEBUG, "|");
                    else if (IS_INTRA(mb_type) || IS_16X16(mb_type))
                        av_log(s->avctx, AV_LOG_DEBUG, " ");
                    else
                        av_log(s->avctx, AV_LOG_DEBUG, "?");


                    if (IS_INTERLACED(mb_type))
                        av_log(s->avctx, AV_LOG_DEBUG, "=");
                    else
                        av_log(s->avctx, AV_LOG_DEBUG, " ");
                }
                // av_log(s->avctx, AV_LOG_DEBUG, " ");
            }
            av_log(s->avctx, AV_LOG_DEBUG, "\n");
        }
    }

    if ((s->avctx->debug & (FF_DEBUG_VIS_QP | FF_DEBUG_VIS_MB_TYPE)) ||
        (s->avctx->debug_mv)) {
        const int shift = 1 + s->quarter_sample;
        int mb_y;
        uint8_t *ptr;
        int i;
        int h_chroma_shift, v_chroma_shift, block_height;
        const int width          = s->avctx->width;
        const int height         = s->avctx->height;
        const int mv_sample_log2 = 4 - pict->motion_subsample_log2;
        const int mv_stride      = (s->mb_width << mv_sample_log2) +
                                   (s->codec_id == AV_CODEC_ID_H264 ? 0 : 1);
        s->low_delay = 0; // needed to see the vectors without trashing the buffers

        avcodec_get_chroma_sub_sample(s->avctx->pix_fmt,
                                      &h_chroma_shift, &v_chroma_shift);
        for (i = 0; i < 3; i++) {
            size_t size= (i == 0) ? pict->linesize[i] * height:
                         pict->linesize[i] * height >> v_chroma_shift;
            s->visualization_buffer[i]= av_realloc(s->visualization_buffer[i], size);
            memcpy(s->visualization_buffer[i], pict->data[i], size);
            pict->data[i] = s->visualization_buffer[i];
        }
        pict->type   = FF_BUFFER_TYPE_COPY;
        pict->opaque= NULL;
        ptr          = pict->data[0];
        block_height = 16 >> v_chroma_shift;

        for (mb_y = 0; mb_y < s->mb_height; mb_y++) {
            int mb_x;
            for (mb_x = 0; mb_x < s->mb_width; mb_x++) {
                const int mb_index = mb_x + mb_y * s->mb_stride;
                if ((s->avctx->debug_mv) && pict->motion_val) {
                    int type;
                    for (type = 0; type < 3; type++) {
                        int direction = 0;
                        switch (type) {
                        case 0:
                            if ((!(s->avctx->debug_mv & FF_DEBUG_VIS_MV_P_FOR)) ||
                                (pict->pict_type!= AV_PICTURE_TYPE_P))
                                continue;
                            direction = 0;
                            break;
                        case 1:
                            if ((!(s->avctx->debug_mv & FF_DEBUG_VIS_MV_B_FOR)) ||
                                (pict->pict_type!= AV_PICTURE_TYPE_B))
                                continue;
                            direction = 0;
                            break;
                        case 2:
                            if ((!(s->avctx->debug_mv & FF_DEBUG_VIS_MV_B_BACK)) ||
                                (pict->pict_type!= AV_PICTURE_TYPE_B))
                                continue;
                            direction = 1;
                            break;
                        }
                        if (!USES_LIST(pict->mb_type[mb_index], direction))
                            continue;

                        if (IS_8X8(pict->mb_type[mb_index])) {
                            int i;
                            for (i = 0; i < 4; i++) {
                                int sx = mb_x * 16 + 4 + 8 * (i & 1);
                                int sy = mb_y * 16 + 4 + 8 * (i >> 1);
                                int xy = (mb_x * 2 + (i & 1) +
                                          (mb_y * 2 + (i >> 1)) * mv_stride) << (mv_sample_log2 - 1);
                                int mx = (pict->motion_val[direction][xy][0] >> shift) + sx;
                                int my = (pict->motion_val[direction][xy][1] >> shift) + sy;
                                draw_arrow(ptr, sx, sy, mx, my, width,
                                           height, s->linesize, 100);
                            }
                        } else if (IS_16X8(pict->mb_type[mb_index])) {
                            int i;
                            for (i = 0; i < 2; i++) {
                                int sx = mb_x * 16 + 8;
                                int sy = mb_y * 16 + 4 + 8 * i;
                                int xy = (mb_x * 2 + (mb_y * 2 + i) * mv_stride) << (mv_sample_log2 - 1);
                                int mx = (pict->motion_val[direction][xy][0] >> shift);
                                int my = (pict->motion_val[direction][xy][1] >> shift);

                                if (IS_INTERLACED(pict->mb_type[mb_index]))
                                    my *= 2;

                            draw_arrow(ptr, sx, sy, mx + sx, my + sy, width,
                                       height, s->linesize, 100);
                            }
                        } else if (IS_8X16(pict->mb_type[mb_index])) {
                            int i;
                            for (i = 0; i < 2; i++) {
                                int sx = mb_x * 16 + 4 + 8 * i;
                                int sy = mb_y * 16 + 8;
                                int xy = (mb_x * 2 + i + mb_y * 2 * mv_stride) << (mv_sample_log2 - 1);
                                int mx = pict->motion_val[direction][xy][0] >> shift;
                                int my = pict->motion_val[direction][xy][1] >> shift;

                                if (IS_INTERLACED(pict->mb_type[mb_index]))
                                    my *= 2;

                                draw_arrow(ptr, sx, sy, mx + sx, my + sy, width,
                                           height, s->linesize, 100);
                            }
                        } else {
                              int sx= mb_x * 16 + 8;
                              int sy= mb_y * 16 + 8;
                              int xy= (mb_x + mb_y * mv_stride) << mv_sample_log2;
                              int mx= (pict->motion_val[direction][xy][0]>>shift) + sx;
                              int my= (pict->motion_val[direction][xy][1]>>shift) + sy;
                              draw_arrow(ptr, sx, sy, mx, my, width, height, s->linesize, 100);
                        }
                    }
                }
                if ((s->avctx->debug & FF_DEBUG_VIS_QP) && pict->motion_val) {
                    uint64_t c = (pict->qscale_table[mb_index] * 128 / 31) *
                                 0x0101010101010101ULL;
                    int y;
                    for (y = 0; y < block_height; y++) {
                        *(uint64_t *)(pict->data[1] + 8 * mb_x +
                                      (block_height * mb_y + y) *
                                      pict->linesize[1]) = c;
                        *(uint64_t *)(pict->data[2] + 8 * mb_x +
                                      (block_height * mb_y + y) *
                                      pict->linesize[2]) = c;
                    }
                }
                if ((s->avctx->debug & FF_DEBUG_VIS_MB_TYPE) &&
                    pict->motion_val) {
                    int mb_type = pict->mb_type[mb_index];
                    uint64_t u,v;
                    int y;
#define COLOR(theta, r) \
    u = (int)(128 + r * cos(theta * 3.141592 / 180)); \
    v = (int)(128 + r * sin(theta * 3.141592 / 180));


                    u = v = 128;
                    if (IS_PCM(mb_type)) {
                        COLOR(120, 48)
                    } else if ((IS_INTRA(mb_type) && IS_ACPRED(mb_type)) ||
                               IS_INTRA16x16(mb_type)) {
                        COLOR(30, 48)
                    } else if (IS_INTRA4x4(mb_type)) {
                        COLOR(90, 48)
                    } else if (IS_DIRECT(mb_type) && IS_SKIP(mb_type)) {
                        // COLOR(120, 48)
                    } else if (IS_DIRECT(mb_type)) {
                        COLOR(150, 48)
                    } else if (IS_GMC(mb_type) && IS_SKIP(mb_type)) {
                        COLOR(170, 48)
                    } else if (IS_GMC(mb_type)) {
                        COLOR(190, 48)
                    } else if (IS_SKIP(mb_type)) {
                        // COLOR(180, 48)
                    } else if (!USES_LIST(mb_type, 1)) {
                        COLOR(240, 48)
                    } else if (!USES_LIST(mb_type, 0)) {
                        COLOR(0, 48)
                    } else {
                        av_assert2(USES_LIST(mb_type, 0) && USES_LIST(mb_type, 1));
                        COLOR(300,48)
                    }

                    u *= 0x0101010101010101ULL;
                    v *= 0x0101010101010101ULL;
                    for (y = 0; y < block_height; y++) {
                        *(uint64_t *)(pict->data[1] + 8 * mb_x +
                                      (block_height * mb_y + y) * pict->linesize[1]) = u;
                        *(uint64_t *)(pict->data[2] + 8 * mb_x +
                                      (block_height * mb_y + y) * pict->linesize[2]) = v;
                    }

                    // segmentation
                    if (IS_8X8(mb_type) || IS_16X8(mb_type)) {
                        *(uint64_t *)(pict->data[0] + 16 * mb_x + 0 +
                                      (16 * mb_y + 8) * pict->linesize[0]) ^= 0x8080808080808080ULL;
                        *(uint64_t *)(pict->data[0] + 16 * mb_x + 8 +
                                      (16 * mb_y + 8) * pict->linesize[0]) ^= 0x8080808080808080ULL;
                    }
                    if (IS_8X8(mb_type) || IS_8X16(mb_type)) {
                        for (y = 0; y < 16; y++)
                            pict->data[0][16 * mb_x + 8 + (16 * mb_y + y) *
                                          pict->linesize[0]] ^= 0x80;
                    }
                    if (IS_8X8(mb_type) && mv_sample_log2 >= 2) {
                        int dm = 1 << (mv_sample_log2 - 2);
                        for (i = 0; i < 4; i++) {
                            int sx = mb_x * 16 + 8 * (i & 1);
                            int sy = mb_y * 16 + 8 * (i >> 1);
                            int xy = (mb_x * 2 + (i & 1) +
                                     (mb_y * 2 + (i >> 1)) * mv_stride) << (mv_sample_log2 - 1);
                            // FIXME bidir
                            int32_t *mv = (int32_t *) &pict->motion_val[0][xy];
                            if (mv[0] != mv[dm] ||
                                mv[dm * mv_stride] != mv[dm * (mv_stride + 1)])
                                for (y = 0; y < 8; y++)
                                    pict->data[0][sx + 4 + (sy + y) * pict->linesize[0]] ^= 0x80;
                            if (mv[0] != mv[dm * mv_stride] || mv[dm] != mv[dm * (mv_stride + 1)])
                                *(uint64_t *)(pict->data[0] + sx + (sy + 4) *
                                              pict->linesize[0]) ^= 0x8080808080808080ULL;
                        }
                    }

                    if (IS_INTERLACED(mb_type) &&
                        s->codec_id == AV_CODEC_ID_H264) {
                        // hmm
                    }
                }
                s->mbskip_table[mb_index] = 0;
            }
        }
    }
}

static inline int hpel_motion_lowres(MpegEncContext *s,
                                     uint8_t *dest, uint8_t *src,
                                     int field_based, int field_select,
                                     int src_x, int src_y,
                                     int width, int height, int stride,
                                     int h_edge_pos, int v_edge_pos,
                                     int w, int h, h264_chroma_mc_func *pix_op,
                                     int motion_x, int motion_y)
{
    const int lowres   = s->avctx->lowres;
    const int op_index = FFMIN(lowres, 2);
    const int s_mask   = (2 << lowres) - 1;
    int emu = 0;
    int sx, sy;

    if (s->quarter_sample) {
        motion_x /= 2;
        motion_y /= 2;
    }

    sx = motion_x & s_mask;
    sy = motion_y & s_mask;
    src_x += motion_x >> lowres + 1;
    src_y += motion_y >> lowres + 1;

    src   += src_y * stride + src_x;

    if ((unsigned)src_x > FFMAX( h_edge_pos - (!!sx) - w,                 0) ||
        (unsigned)src_y > FFMAX((v_edge_pos >> field_based) - (!!sy) - h, 0)) {
        s->dsp.emulated_edge_mc(s->edge_emu_buffer, src, s->linesize, w + 1,
                                (h + 1) << field_based, src_x,
                                src_y   << field_based,
                                h_edge_pos,
                                v_edge_pos);
        src = s->edge_emu_buffer;
        emu = 1;
    }

    sx = (sx << 2) >> lowres;
    sy = (sy << 2) >> lowres;
    if (field_select)
        src += s->linesize;
    pix_op[op_index](dest, src, stride, h, sx, sy);
    return emu;
}

/* apply one mpeg motion vector to the three components */
static av_always_inline void mpeg_motion_lowres(MpegEncContext *s,
                                                uint8_t *dest_y,
                                                uint8_t *dest_cb,
                                                uint8_t *dest_cr,
                                                int field_based,
                                                int bottom_field,
                                                int field_select,
                                                uint8_t **ref_picture,
                                                h264_chroma_mc_func *pix_op,
                                                int motion_x, int motion_y,
                                                int h, int mb_y)
{
    uint8_t *ptr_y, *ptr_cb, *ptr_cr;
    int mx, my, src_x, src_y, uvsrc_x, uvsrc_y, uvlinesize, linesize, sx, sy,
        uvsx, uvsy;
    const int lowres     = s->avctx->lowres;
    const int op_index   = FFMIN(lowres-1+s->chroma_x_shift, 2);
    const int block_s    = 8>>lowres;
    const int s_mask     = (2 << lowres) - 1;
    const int h_edge_pos = s->h_edge_pos >> lowres;
    const int v_edge_pos = s->v_edge_pos >> lowres;
    linesize   = s->current_picture.f.linesize[0] << field_based;
    uvlinesize = s->current_picture.f.linesize[1] << field_based;

    // FIXME obviously not perfect but qpel will not work in lowres anyway
    if (s->quarter_sample) {
        motion_x /= 2;
        motion_y /= 2;
    }

    if(field_based){
        motion_y += (bottom_field - field_select)*((1 << lowres)-1);
    }

    sx = motion_x & s_mask;
    sy = motion_y & s_mask;
    src_x = s->mb_x * 2 * block_s + (motion_x >> lowres + 1);
    src_y = (mb_y * 2 * block_s >> field_based) + (motion_y >> lowres + 1);

    if (s->out_format == FMT_H263) {
        uvsx    = ((motion_x >> 1) & s_mask) | (sx & 1);
        uvsy    = ((motion_y >> 1) & s_mask) | (sy & 1);
        uvsrc_x = src_x >> 1;
        uvsrc_y = src_y >> 1;
    } else if (s->out_format == FMT_H261) {
        // even chroma mv's are full pel in H261
        mx      = motion_x / 4;
        my      = motion_y / 4;
        uvsx    = (2 * mx) & s_mask;
        uvsy    = (2 * my) & s_mask;
        uvsrc_x = s->mb_x * block_s + (mx >> lowres);
        uvsrc_y =    mb_y * block_s + (my >> lowres);
    } else {
        if(s->chroma_y_shift){
            mx      = motion_x / 2;
            my      = motion_y / 2;
            uvsx    = mx & s_mask;
            uvsy    = my & s_mask;
            uvsrc_x = s->mb_x * block_s                 + (mx >> lowres + 1);
            uvsrc_y =   (mb_y * block_s >> field_based) + (my >> lowres + 1);
        } else {
            if(s->chroma_x_shift){
            //Chroma422
                mx = motion_x / 2;
                uvsx = mx & s_mask;
                uvsy = motion_y & s_mask;
                uvsrc_y = src_y;
                uvsrc_x = s->mb_x*block_s               + (mx >> (lowres+1));
            } else {
            //Chroma444
                uvsx = motion_x & s_mask;
                uvsy = motion_y & s_mask;
                uvsrc_x = src_x;
                uvsrc_y = src_y;
            }
        }
    }

    ptr_y  = ref_picture[0] + src_y   * linesize   + src_x;
    ptr_cb = ref_picture[1] + uvsrc_y * uvlinesize + uvsrc_x;
    ptr_cr = ref_picture[2] + uvsrc_y * uvlinesize + uvsrc_x;

    if ((unsigned) src_x > FFMAX( h_edge_pos - (!!sx) - 2 * block_s,       0) ||
        (unsigned) src_y > FFMAX((v_edge_pos >> field_based) - (!!sy) - h, 0)) {
        s->dsp.emulated_edge_mc(s->edge_emu_buffer, ptr_y,
                                s->linesize, 17, 17 + field_based,
                                src_x, src_y << field_based, h_edge_pos,
                                v_edge_pos);
        ptr_y = s->edge_emu_buffer;
        if (!CONFIG_GRAY || !(s->flags & CODEC_FLAG_GRAY)) {
            uint8_t *uvbuf = s->edge_emu_buffer + 18 * s->linesize;
            s->dsp.emulated_edge_mc(uvbuf , ptr_cb, s->uvlinesize, 9,
                                    9 + field_based,
                                    uvsrc_x, uvsrc_y << field_based,
                                    h_edge_pos >> 1, v_edge_pos >> 1);
            s->dsp.emulated_edge_mc(uvbuf + 16, ptr_cr, s->uvlinesize, 9,
                                    9 + field_based,
                                    uvsrc_x, uvsrc_y << field_based,
                                    h_edge_pos >> 1, v_edge_pos >> 1);
            ptr_cb = uvbuf;
            ptr_cr = uvbuf + 16;
        }
    }

    // FIXME use this for field pix too instead of the obnoxious hack which changes picture.f.data
    if (bottom_field) {
        dest_y  += s->linesize;
        dest_cb += s->uvlinesize;
        dest_cr += s->uvlinesize;
    }

    if (field_select) {
        ptr_y   += s->linesize;
        ptr_cb  += s->uvlinesize;
        ptr_cr  += s->uvlinesize;
    }

    sx = (sx << 2) >> lowres;
    sy = (sy << 2) >> lowres;
    pix_op[lowres - 1](dest_y, ptr_y, linesize, h, sx, sy);

    if (!CONFIG_GRAY || !(s->flags & CODEC_FLAG_GRAY)) {
        uvsx = (uvsx << 2) >> lowres;
        uvsy = (uvsy << 2) >> lowres;
        if (h >> s->chroma_y_shift) {
            pix_op[op_index](dest_cb, ptr_cb, uvlinesize, h >> s->chroma_y_shift, uvsx, uvsy);
            pix_op[op_index](dest_cr, ptr_cr, uvlinesize, h >> s->chroma_y_shift, uvsx, uvsy);
        }
    }
    // FIXME h261 lowres loop filter
}

static inline void chroma_4mv_motion_lowres(MpegEncContext *s,
                                            uint8_t *dest_cb, uint8_t *dest_cr,
                                            uint8_t **ref_picture,
                                            h264_chroma_mc_func * pix_op,
                                            int mx, int my)
{
    const int lowres     = s->avctx->lowres;
    const int op_index   = FFMIN(lowres, 2);
    const int block_s    = 8 >> lowres;
    const int s_mask     = (2 << lowres) - 1;
    const int h_edge_pos = s->h_edge_pos >> lowres + 1;
    const int v_edge_pos = s->v_edge_pos >> lowres + 1;
    int emu = 0, src_x, src_y, offset, sx, sy;
    uint8_t *ptr;

    if (s->quarter_sample) {
        mx /= 2;
        my /= 2;
    }

    /* In case of 8X8, we construct a single chroma motion vector
       with a special rounding */
    mx = ff_h263_round_chroma(mx);
    my = ff_h263_round_chroma(my);

    sx = mx & s_mask;
    sy = my & s_mask;
    src_x = s->mb_x * block_s + (mx >> lowres + 1);
    src_y = s->mb_y * block_s + (my >> lowres + 1);

    offset = src_y * s->uvlinesize + src_x;
    ptr = ref_picture[1] + offset;
    if (s->flags & CODEC_FLAG_EMU_EDGE) {
        if ((unsigned) src_x > FFMAX(h_edge_pos - (!!sx) - block_s, 0) ||
            (unsigned) src_y > FFMAX(v_edge_pos - (!!sy) - block_s, 0)) {
            s->dsp.emulated_edge_mc(s->edge_emu_buffer, ptr, s->uvlinesize,
                                    9, 9, src_x, src_y, h_edge_pos, v_edge_pos);
            ptr = s->edge_emu_buffer;
            emu = 1;
        }
    }
    sx = (sx << 2) >> lowres;
    sy = (sy << 2) >> lowres;
    pix_op[op_index](dest_cb, ptr, s->uvlinesize, block_s, sx, sy);

    ptr = ref_picture[2] + offset;
    if (emu) {
        s->dsp.emulated_edge_mc(s->edge_emu_buffer, ptr, s->uvlinesize, 9, 9,
                                src_x, src_y, h_edge_pos, v_edge_pos);
        ptr = s->edge_emu_buffer;
    }
    pix_op[op_index](dest_cr, ptr, s->uvlinesize, block_s, sx, sy);
}

/**
 * motion compensation of a single macroblock
 * @param s context
 * @param dest_y luma destination pointer
 * @param dest_cb chroma cb/u destination pointer
 * @param dest_cr chroma cr/v destination pointer
 * @param dir direction (0->forward, 1->backward)
 * @param ref_picture array[3] of pointers to the 3 planes of the reference picture
 * @param pix_op halfpel motion compensation function (average or put normally)
 * the motion vectors are taken from s->mv and the MV type from s->mv_type
 */
static inline void MPV_motion_lowres(MpegEncContext *s,
                                     uint8_t *dest_y, uint8_t *dest_cb,
                                     uint8_t *dest_cr,
                                     int dir, uint8_t **ref_picture,
                                     h264_chroma_mc_func *pix_op)
{
    int mx, my;
    int mb_x, mb_y, i;
    const int lowres  = s->avctx->lowres;
    const int block_s = 8 >>lowres;

    mb_x = s->mb_x;
    mb_y = s->mb_y;

    switch (s->mv_type) {
    case MV_TYPE_16X16:
        mpeg_motion_lowres(s, dest_y, dest_cb, dest_cr,
                           0, 0, 0,
                           ref_picture, pix_op,
                           s->mv[dir][0][0], s->mv[dir][0][1],
                           2 * block_s, mb_y);
        break;
    case MV_TYPE_8X8:
        mx = 0;
        my = 0;
        for (i = 0; i < 4; i++) {
            hpel_motion_lowres(s, dest_y + ((i & 1) + (i >> 1) *
                               s->linesize) * block_s,
                               ref_picture[0], 0, 0,
                               (2 * mb_x + (i & 1)) * block_s,
                               (2 * mb_y + (i >> 1)) * block_s,
                               s->width, s->height, s->linesize,
                               s->h_edge_pos >> lowres, s->v_edge_pos >> lowres,
                               block_s, block_s, pix_op,
                               s->mv[dir][i][0], s->mv[dir][i][1]);

            mx += s->mv[dir][i][0];
            my += s->mv[dir][i][1];
        }

        if (!CONFIG_GRAY || !(s->flags & CODEC_FLAG_GRAY))
            chroma_4mv_motion_lowres(s, dest_cb, dest_cr, ref_picture,
                                     pix_op, mx, my);
        break;
    case MV_TYPE_FIELD:
        if (s->picture_structure == PICT_FRAME) {
            /* top field */
            mpeg_motion_lowres(s, dest_y, dest_cb, dest_cr,
                               1, 0, s->field_select[dir][0],
                               ref_picture, pix_op,
                               s->mv[dir][0][0], s->mv[dir][0][1],
                               block_s, mb_y);
            /* bottom field */
            mpeg_motion_lowres(s, dest_y, dest_cb, dest_cr,
                               1, 1, s->field_select[dir][1],
                               ref_picture, pix_op,
                               s->mv[dir][1][0], s->mv[dir][1][1],
                               block_s, mb_y);
        } else {
            if (s->picture_structure != s->field_select[dir][0] + 1 &&
                s->pict_type != AV_PICTURE_TYPE_B && !s->first_field) {
                ref_picture = s->current_picture_ptr->f.data;

            }
            mpeg_motion_lowres(s, dest_y, dest_cb, dest_cr,
                               0, 0, s->field_select[dir][0],
                               ref_picture, pix_op,
                               s->mv[dir][0][0],
                               s->mv[dir][0][1], 2 * block_s, mb_y >> 1);
            }
        break;
    case MV_TYPE_16X8:
        for (i = 0; i < 2; i++) {
            uint8_t **ref2picture;

            if (s->picture_structure == s->field_select[dir][i] + 1 ||
                s->pict_type == AV_PICTURE_TYPE_B || s->first_field) {
                ref2picture = ref_picture;
            } else {
                ref2picture = s->current_picture_ptr->f.data;
            }

            mpeg_motion_lowres(s, dest_y, dest_cb, dest_cr,
                               0, 0, s->field_select[dir][i],
                               ref2picture, pix_op,
                               s->mv[dir][i][0], s->mv[dir][i][1] +
                               2 * block_s * i, block_s, mb_y >> 1);

            dest_y  +=  2 * block_s *  s->linesize;
            dest_cb += (2 * block_s >> s->chroma_y_shift) * s->uvlinesize;
            dest_cr += (2 * block_s >> s->chroma_y_shift) * s->uvlinesize;
        }
        break;
    case MV_TYPE_DMV:
        if (s->picture_structure == PICT_FRAME) {
            for (i = 0; i < 2; i++) {
                int j;
                for (j = 0; j < 2; j++) {
                    mpeg_motion_lowres(s, dest_y, dest_cb, dest_cr,
                                       1, j, j ^ i,
                                       ref_picture, pix_op,
                                       s->mv[dir][2 * i + j][0],
                                       s->mv[dir][2 * i + j][1],
                                       block_s, mb_y);
                }
                pix_op = s->dsp.avg_h264_chroma_pixels_tab;
            }
        } else {
            for (i = 0; i < 2; i++) {
                mpeg_motion_lowres(s, dest_y, dest_cb, dest_cr,
                                   0, 0, s->picture_structure != i + 1,
                                   ref_picture, pix_op,
                                   s->mv[dir][2 * i][0],s->mv[dir][2 * i][1],
                                   2 * block_s, mb_y >> 1);

                // after put we make avg of the same block
                pix_op = s->dsp.avg_h264_chroma_pixels_tab;

                // opposite parity is always in the same
                // frame if this is second field
                if (!s->first_field) {
                    ref_picture = s->current_picture_ptr->f.data;
                }
            }
        }
        break;
    default:
        av_assert2(0);
    }
}

/**
 * find the lowest MB row referenced in the MVs
 */
int ff_MPV_lowest_referenced_row(MpegEncContext *s, int dir)
{
    int my_max = INT_MIN, my_min = INT_MAX, qpel_shift = !s->quarter_sample;
    int my, off, i, mvs;

    if (s->picture_structure != PICT_FRAME) goto unhandled;

    switch (s->mv_type) {
        case MV_TYPE_16X16:
            mvs = 1;
            break;
        case MV_TYPE_16X8:
            mvs = 2;
            break;
        case MV_TYPE_8X8:
            mvs = 4;
            break;
        default:
            goto unhandled;
    }

    for (i = 0; i < mvs; i++) {
        my = s->mv[dir][i][1]<<qpel_shift;
        my_max = FFMAX(my_max, my);
        my_min = FFMIN(my_min, my);
    }

    off = (FFMAX(-my_min, my_max) + 63) >> 6;

    return FFMIN(FFMAX(s->mb_y + off, 0), s->mb_height-1);
unhandled:
    return s->mb_height-1;
}

/* put block[] to dest[] */
static inline void put_dct(MpegEncContext *s,
                           DCTELEM *block, int i, uint8_t *dest, int line_size, int qscale)
{
    s->dct_unquantize_intra(s, block, i, qscale);
    s->dsp.idct_put (dest, line_size, block);
}

/* add block[] to dest[] */
static inline void add_dct(MpegEncContext *s,
                           DCTELEM *block, int i, uint8_t *dest, int line_size)
{
    if (s->block_last_index[i] >= 0) {
        s->dsp.idct_add (dest, line_size, block);
    }
}

static inline void add_dequant_dct(MpegEncContext *s,
                           DCTELEM *block, int i, uint8_t *dest, int line_size, int qscale)
{
    if (s->block_last_index[i] >= 0) {
        s->dct_unquantize_inter(s, block, i, qscale);

        s->dsp.idct_add (dest, line_size, block);
    }
}

/**
 * Clean dc, ac, coded_block for the current non-intra MB.
 */
void ff_clean_intra_table_entries(MpegEncContext *s)
{
    int wrap = s->b8_stride;
    int xy = s->block_index[0];

    s->dc_val[0][xy           ] =
    s->dc_val[0][xy + 1       ] =
    s->dc_val[0][xy     + wrap] =
    s->dc_val[0][xy + 1 + wrap] = 1024;
    /* ac pred */
    memset(s->ac_val[0][xy       ], 0, 32 * sizeof(int16_t));
    memset(s->ac_val[0][xy + wrap], 0, 32 * sizeof(int16_t));
    if (s->msmpeg4_version>=3) {
        s->coded_block[xy           ] =
        s->coded_block[xy + 1       ] =
        s->coded_block[xy     + wrap] =
        s->coded_block[xy + 1 + wrap] = 0;
    }
    /* chroma */
    wrap = s->mb_stride;
    xy = s->mb_x + s->mb_y * wrap;
    s->dc_val[1][xy] =
    s->dc_val[2][xy] = 1024;
    /* ac pred */
    memset(s->ac_val[1][xy], 0, 16 * sizeof(int16_t));
    memset(s->ac_val[2][xy], 0, 16 * sizeof(int16_t));

    s->mbintra_table[xy]= 0;
}

/* generic function called after a macroblock has been parsed by the
   decoder or after it has been encoded by the encoder.

   Important variables used:
   s->mb_intra : true if intra macroblock
   s->mv_dir   : motion vector direction
   s->mv_type  : motion vector type
   s->mv       : motion vector
   s->interlaced_dct : true if interlaced dct used (mpeg2)
 */
static av_always_inline
void MPV_decode_mb_internal(MpegEncContext *s, DCTELEM block[12][64],
                            int lowres_flag, int is_mpeg12)
{
    const int mb_xy = s->mb_y * s->mb_stride + s->mb_x;
    if(CONFIG_MPEG_XVMC_DECODER && s->avctx->xvmc_acceleration){
        ff_xvmc_decode_mb(s);//xvmc uses pblocks
        return;
    }

    if(s->avctx->debug&FF_DEBUG_DCT_COEFF) {
       /* save DCT coefficients */
       int i,j;
       DCTELEM *dct = &s->current_picture.f.dct_coeff[mb_xy * 64 * 6];
       av_log(s->avctx, AV_LOG_DEBUG, "DCT coeffs of MB at %dx%d:\n", s->mb_x, s->mb_y);
       for(i=0; i<6; i++){
           for(j=0; j<64; j++){
               *dct++ = block[i][s->dsp.idct_permutation[j]];
               av_log(s->avctx, AV_LOG_DEBUG, "%5d", dct[-1]);
           }
           av_log(s->avctx, AV_LOG_DEBUG, "\n");
       }
    }

    s->current_picture.f.qscale_table[mb_xy] = s->qscale;

    /* update DC predictors for P macroblocks */
    if (!s->mb_intra) {
        if (!is_mpeg12 && (s->h263_pred || s->h263_aic)) {
            if(s->mbintra_table[mb_xy])
                ff_clean_intra_table_entries(s);
        } else {
            s->last_dc[0] =
            s->last_dc[1] =
            s->last_dc[2] = 128 << s->intra_dc_precision;
        }
    }
    else if (!is_mpeg12 && (s->h263_pred || s->h263_aic))
        s->mbintra_table[mb_xy]=1;

    if ((s->flags&CODEC_FLAG_PSNR) || !(s->encoding && (s->intra_only || s->pict_type==AV_PICTURE_TYPE_B) && s->avctx->mb_decision != FF_MB_DECISION_RD)) { //FIXME precalc
        uint8_t *dest_y, *dest_cb, *dest_cr;
        int dct_linesize, dct_offset;
        op_pixels_func (*op_pix)[4];
        qpel_mc_func (*op_qpix)[16];
        const int linesize   = s->current_picture.f.linesize[0]; //not s->linesize as this would be wrong for field pics
        const int uvlinesize = s->current_picture.f.linesize[1];
        const int readable= s->pict_type != AV_PICTURE_TYPE_B || s->encoding || s->avctx->draw_horiz_band || lowres_flag;
        const int block_size= lowres_flag ? 8>>s->avctx->lowres : 8;

        /* avoid copy if macroblock skipped in last frame too */
        /* skip only during decoding as we might trash the buffers during encoding a bit */
        if(!s->encoding){
            uint8_t *mbskip_ptr = &s->mbskip_table[mb_xy];

            if (s->mb_skipped) {
                s->mb_skipped= 0;
                av_assert2(s->pict_type!=AV_PICTURE_TYPE_I);
                *mbskip_ptr = 1;
            } else if(!s->current_picture.f.reference) {
                *mbskip_ptr = 1;
            } else{
                *mbskip_ptr = 0; /* not skipped */
            }
        }

        dct_linesize = linesize << s->interlaced_dct;
        dct_offset   = s->interlaced_dct ? linesize : linesize * block_size;

        if(readable){
            dest_y=  s->dest[0];
            dest_cb= s->dest[1];
            dest_cr= s->dest[2];
        }else{
            dest_y = s->b_scratchpad;
            dest_cb= s->b_scratchpad+16*linesize;
            dest_cr= s->b_scratchpad+32*linesize;
        }

        if (!s->mb_intra) {
            /* motion handling */
            /* decoding or more than one mb_type (MC was already done otherwise) */
            if(!s->encoding){

                if(HAVE_THREADS && s->avctx->active_thread_type&FF_THREAD_FRAME) {
                    if (s->mv_dir & MV_DIR_FORWARD) {
                        ff_thread_await_progress(&s->last_picture_ptr->f,
                                                 ff_MPV_lowest_referenced_row(s, 0),
                                                 0);
                    }
                    if (s->mv_dir & MV_DIR_BACKWARD) {
                        ff_thread_await_progress(&s->next_picture_ptr->f,
                                                 ff_MPV_lowest_referenced_row(s, 1),
                                                 0);
                    }
                }

                if(lowres_flag){
                    h264_chroma_mc_func *op_pix = s->dsp.put_h264_chroma_pixels_tab;

                    if (s->mv_dir & MV_DIR_FORWARD) {
                        MPV_motion_lowres(s, dest_y, dest_cb, dest_cr, 0, s->last_picture.f.data, op_pix);
                        op_pix = s->dsp.avg_h264_chroma_pixels_tab;
                    }
                    if (s->mv_dir & MV_DIR_BACKWARD) {
                        MPV_motion_lowres(s, dest_y, dest_cb, dest_cr, 1, s->next_picture.f.data, op_pix);
                    }
                }else{
<<<<<<< HEAD
                    op_qpix= s->me.qpel_put;
                    if ((!s->no_rounding) || s->pict_type==AV_PICTURE_TYPE_B){
                        op_pix = s->dsp.put_pixels_tab;
                    }else{
                        op_pix = s->dsp.put_no_rnd_pixels_tab;
                    }
                    if (s->mv_dir & MV_DIR_FORWARD) {
                        MPV_motion(s, dest_y, dest_cb, dest_cr, 0, s->last_picture.f.data, op_pix, op_qpix);
                        op_pix = s->dsp.avg_pixels_tab;
                        op_qpix= s->me.qpel_avg;
                    }
                    if (s->mv_dir & MV_DIR_BACKWARD) {
                        MPV_motion(s, dest_y, dest_cb, dest_cr, 1, s->next_picture.f.data, op_pix, op_qpix);
                    }
=======
                    op_pix = s->dsp.put_no_rnd_pixels_tab;
                }
                if (s->mv_dir & MV_DIR_FORWARD) {
                    ff_MPV_motion(s, dest_y, dest_cb, dest_cr, 0, s->last_picture.f.data, op_pix, op_qpix);
                    op_pix = s->dsp.avg_pixels_tab;
                    op_qpix= s->me.qpel_avg;
                }
                if (s->mv_dir & MV_DIR_BACKWARD) {
                    ff_MPV_motion(s, dest_y, dest_cb, dest_cr, 1, s->next_picture.f.data, op_pix, op_qpix);
>>>>>>> f69f4036
                }
            }

            /* skip dequant / idct if we are really late ;) */
            if(s->avctx->skip_idct){
                if(  (s->avctx->skip_idct >= AVDISCARD_NONREF && s->pict_type == AV_PICTURE_TYPE_B)
                   ||(s->avctx->skip_idct >= AVDISCARD_NONKEY && s->pict_type != AV_PICTURE_TYPE_I)
                   || s->avctx->skip_idct >= AVDISCARD_ALL)
                    goto skip_idct;
            }

            /* add dct residue */
            if(s->encoding || !(   s->msmpeg4_version || s->codec_id==AV_CODEC_ID_MPEG1VIDEO || s->codec_id==AV_CODEC_ID_MPEG2VIDEO
                                || (s->codec_id==AV_CODEC_ID_MPEG4 && !s->mpeg_quant))){
                add_dequant_dct(s, block[0], 0, dest_y                          , dct_linesize, s->qscale);
                add_dequant_dct(s, block[1], 1, dest_y              + block_size, dct_linesize, s->qscale);
                add_dequant_dct(s, block[2], 2, dest_y + dct_offset             , dct_linesize, s->qscale);
                add_dequant_dct(s, block[3], 3, dest_y + dct_offset + block_size, dct_linesize, s->qscale);

                if(!CONFIG_GRAY || !(s->flags&CODEC_FLAG_GRAY)){
                    if (s->chroma_y_shift){
                        add_dequant_dct(s, block[4], 4, dest_cb, uvlinesize, s->chroma_qscale);
                        add_dequant_dct(s, block[5], 5, dest_cr, uvlinesize, s->chroma_qscale);
                    }else{
                        dct_linesize >>= 1;
                        dct_offset >>=1;
                        add_dequant_dct(s, block[4], 4, dest_cb,              dct_linesize, s->chroma_qscale);
                        add_dequant_dct(s, block[5], 5, dest_cr,              dct_linesize, s->chroma_qscale);
                        add_dequant_dct(s, block[6], 6, dest_cb + dct_offset, dct_linesize, s->chroma_qscale);
                        add_dequant_dct(s, block[7], 7, dest_cr + dct_offset, dct_linesize, s->chroma_qscale);
                    }
                }
            } else if(is_mpeg12 || (s->codec_id != AV_CODEC_ID_WMV2)){
                add_dct(s, block[0], 0, dest_y                          , dct_linesize);
                add_dct(s, block[1], 1, dest_y              + block_size, dct_linesize);
                add_dct(s, block[2], 2, dest_y + dct_offset             , dct_linesize);
                add_dct(s, block[3], 3, dest_y + dct_offset + block_size, dct_linesize);

                if(!CONFIG_GRAY || !(s->flags&CODEC_FLAG_GRAY)){
                    if(s->chroma_y_shift){//Chroma420
                        add_dct(s, block[4], 4, dest_cb, uvlinesize);
                        add_dct(s, block[5], 5, dest_cr, uvlinesize);
                    }else{
                        //chroma422
                        dct_linesize = uvlinesize << s->interlaced_dct;
                        dct_offset   = s->interlaced_dct ? uvlinesize : uvlinesize*block_size;

                        add_dct(s, block[4], 4, dest_cb, dct_linesize);
                        add_dct(s, block[5], 5, dest_cr, dct_linesize);
                        add_dct(s, block[6], 6, dest_cb+dct_offset, dct_linesize);
                        add_dct(s, block[7], 7, dest_cr+dct_offset, dct_linesize);
                        if(!s->chroma_x_shift){//Chroma444
                            add_dct(s, block[8], 8, dest_cb+block_size, dct_linesize);
                            add_dct(s, block[9], 9, dest_cr+block_size, dct_linesize);
                            add_dct(s, block[10], 10, dest_cb+block_size+dct_offset, dct_linesize);
                            add_dct(s, block[11], 11, dest_cr+block_size+dct_offset, dct_linesize);
                        }
                    }
                }//fi gray
            }
            else if (CONFIG_WMV2_DECODER || CONFIG_WMV2_ENCODER) {
                ff_wmv2_add_mb(s, block, dest_y, dest_cb, dest_cr);
            }
        } else {
            /* dct only in intra block */
            if(s->encoding || !(s->codec_id==AV_CODEC_ID_MPEG1VIDEO || s->codec_id==AV_CODEC_ID_MPEG2VIDEO)){
                put_dct(s, block[0], 0, dest_y                          , dct_linesize, s->qscale);
                put_dct(s, block[1], 1, dest_y              + block_size, dct_linesize, s->qscale);
                put_dct(s, block[2], 2, dest_y + dct_offset             , dct_linesize, s->qscale);
                put_dct(s, block[3], 3, dest_y + dct_offset + block_size, dct_linesize, s->qscale);

                if(!CONFIG_GRAY || !(s->flags&CODEC_FLAG_GRAY)){
                    if(s->chroma_y_shift){
                        put_dct(s, block[4], 4, dest_cb, uvlinesize, s->chroma_qscale);
                        put_dct(s, block[5], 5, dest_cr, uvlinesize, s->chroma_qscale);
                    }else{
                        dct_offset >>=1;
                        dct_linesize >>=1;
                        put_dct(s, block[4], 4, dest_cb,              dct_linesize, s->chroma_qscale);
                        put_dct(s, block[5], 5, dest_cr,              dct_linesize, s->chroma_qscale);
                        put_dct(s, block[6], 6, dest_cb + dct_offset, dct_linesize, s->chroma_qscale);
                        put_dct(s, block[7], 7, dest_cr + dct_offset, dct_linesize, s->chroma_qscale);
                    }
                }
            }else{
                s->dsp.idct_put(dest_y                          , dct_linesize, block[0]);
                s->dsp.idct_put(dest_y              + block_size, dct_linesize, block[1]);
                s->dsp.idct_put(dest_y + dct_offset             , dct_linesize, block[2]);
                s->dsp.idct_put(dest_y + dct_offset + block_size, dct_linesize, block[3]);

                if(!CONFIG_GRAY || !(s->flags&CODEC_FLAG_GRAY)){
                    if(s->chroma_y_shift){
                        s->dsp.idct_put(dest_cb, uvlinesize, block[4]);
                        s->dsp.idct_put(dest_cr, uvlinesize, block[5]);
                    }else{

                        dct_linesize = uvlinesize << s->interlaced_dct;
                        dct_offset   = s->interlaced_dct? uvlinesize : uvlinesize*block_size;

                        s->dsp.idct_put(dest_cb,              dct_linesize, block[4]);
                        s->dsp.idct_put(dest_cr,              dct_linesize, block[5]);
                        s->dsp.idct_put(dest_cb + dct_offset, dct_linesize, block[6]);
                        s->dsp.idct_put(dest_cr + dct_offset, dct_linesize, block[7]);
                        if(!s->chroma_x_shift){//Chroma444
                            s->dsp.idct_put(dest_cb + block_size,              dct_linesize, block[8]);
                            s->dsp.idct_put(dest_cr + block_size,              dct_linesize, block[9]);
                            s->dsp.idct_put(dest_cb + block_size + dct_offset, dct_linesize, block[10]);
                            s->dsp.idct_put(dest_cr + block_size + dct_offset, dct_linesize, block[11]);
                        }
                    }
                }//gray
            }
        }
skip_idct:
        if(!readable){
            s->dsp.put_pixels_tab[0][0](s->dest[0], dest_y ,   linesize,16);
            s->dsp.put_pixels_tab[s->chroma_x_shift][0](s->dest[1], dest_cb, uvlinesize,16 >> s->chroma_y_shift);
            s->dsp.put_pixels_tab[s->chroma_x_shift][0](s->dest[2], dest_cr, uvlinesize,16 >> s->chroma_y_shift);
        }
    }
}

void ff_MPV_decode_mb(MpegEncContext *s, DCTELEM block[12][64]){
#if !CONFIG_SMALL
    if(s->out_format == FMT_MPEG1) {
        if(s->avctx->lowres) MPV_decode_mb_internal(s, block, 1, 1);
        else                 MPV_decode_mb_internal(s, block, 0, 1);
    } else
#endif
    if(s->avctx->lowres) MPV_decode_mb_internal(s, block, 1, 0);
    else                  MPV_decode_mb_internal(s, block, 0, 0);
}

/**
 * @param h is the normal height, this will be reduced automatically if needed for the last row
 */
void ff_draw_horiz_band(MpegEncContext *s, int y, int h){
    const int field_pic= s->picture_structure != PICT_FRAME;
    if(field_pic){
        h <<= 1;
        y <<= 1;
    }

    if (!s->avctx->hwaccel
       && !(s->avctx->codec->capabilities&CODEC_CAP_HWACCEL_VDPAU)
       && s->unrestricted_mv
       && s->current_picture.f.reference
       && !s->intra_only
       && !(s->flags&CODEC_FLAG_EMU_EDGE)) {
        int sides = 0, edge_h;
        int hshift = av_pix_fmt_descriptors[s->avctx->pix_fmt].log2_chroma_w;
        int vshift = av_pix_fmt_descriptors[s->avctx->pix_fmt].log2_chroma_h;
        if (y==0) sides |= EDGE_TOP;
        if (y + h >= s->v_edge_pos) sides |= EDGE_BOTTOM;

        edge_h= FFMIN(h, s->v_edge_pos - y);

        s->dsp.draw_edges(s->current_picture_ptr->f.data[0] +  y         *s->linesize,
                          s->linesize,           s->h_edge_pos,         edge_h,
                          EDGE_WIDTH,            EDGE_WIDTH,            sides);
        s->dsp.draw_edges(s->current_picture_ptr->f.data[1] + (y>>vshift)*s->uvlinesize,
                          s->uvlinesize,         s->h_edge_pos>>hshift, edge_h>>vshift,
                          EDGE_WIDTH>>hshift,    EDGE_WIDTH>>vshift,    sides);
        s->dsp.draw_edges(s->current_picture_ptr->f.data[2] + (y>>vshift)*s->uvlinesize,
                          s->uvlinesize,         s->h_edge_pos>>hshift, edge_h>>vshift,
                          EDGE_WIDTH>>hshift,    EDGE_WIDTH>>vshift,    sides);
    }

    h= FFMIN(h, s->avctx->height - y);

    if(field_pic && s->first_field && !(s->avctx->slice_flags&SLICE_FLAG_ALLOW_FIELD)) return;

    if (s->avctx->draw_horiz_band) {
        AVFrame *src;
        int offset[AV_NUM_DATA_POINTERS];
        int i;

        if(s->pict_type==AV_PICTURE_TYPE_B || s->low_delay || (s->avctx->slice_flags&SLICE_FLAG_CODED_ORDER))
            src = &s->current_picture_ptr->f;
        else if(s->last_picture_ptr)
            src = &s->last_picture_ptr->f;
        else
            return;

        if(s->pict_type==AV_PICTURE_TYPE_B && s->picture_structure == PICT_FRAME && s->out_format != FMT_H264){
            for (i = 0; i < AV_NUM_DATA_POINTERS; i++)
                offset[i] = 0;
        }else{
            offset[0]= y * s->linesize;
            offset[1]=
            offset[2]= (y >> s->chroma_y_shift) * s->uvlinesize;
            for (i = 3; i < AV_NUM_DATA_POINTERS; i++)
                offset[i] = 0;
        }

        emms_c();

        s->avctx->draw_horiz_band(s->avctx, src, offset,
                                  y, s->picture_structure, h);
    }
}

void ff_init_block_index(MpegEncContext *s){ //FIXME maybe rename
    const int linesize   = s->current_picture.f.linesize[0]; //not s->linesize as this would be wrong for field pics
    const int uvlinesize = s->current_picture.f.linesize[1];
    const int mb_size= 4 - s->avctx->lowres;

    s->block_index[0]= s->b8_stride*(s->mb_y*2    ) - 2 + s->mb_x*2;
    s->block_index[1]= s->b8_stride*(s->mb_y*2    ) - 1 + s->mb_x*2;
    s->block_index[2]= s->b8_stride*(s->mb_y*2 + 1) - 2 + s->mb_x*2;
    s->block_index[3]= s->b8_stride*(s->mb_y*2 + 1) - 1 + s->mb_x*2;
    s->block_index[4]= s->mb_stride*(s->mb_y + 1)                + s->b8_stride*s->mb_height*2 + s->mb_x - 1;
    s->block_index[5]= s->mb_stride*(s->mb_y + s->mb_height + 2) + s->b8_stride*s->mb_height*2 + s->mb_x - 1;
    //block_index is not used by mpeg2, so it is not affected by chroma_format

    s->dest[0] = s->current_picture.f.data[0] + ((s->mb_x - 1) <<  mb_size);
    s->dest[1] = s->current_picture.f.data[1] + ((s->mb_x - 1) << (mb_size - s->chroma_x_shift));
    s->dest[2] = s->current_picture.f.data[2] + ((s->mb_x - 1) << (mb_size - s->chroma_x_shift));

    if(!(s->pict_type==AV_PICTURE_TYPE_B && s->avctx->draw_horiz_band && s->picture_structure==PICT_FRAME))
    {
        if(s->picture_structure==PICT_FRAME){
        s->dest[0] += s->mb_y *   linesize << mb_size;
        s->dest[1] += s->mb_y * uvlinesize << (mb_size - s->chroma_y_shift);
        s->dest[2] += s->mb_y * uvlinesize << (mb_size - s->chroma_y_shift);
        }else{
            s->dest[0] += (s->mb_y>>1) *   linesize << mb_size;
            s->dest[1] += (s->mb_y>>1) * uvlinesize << (mb_size - s->chroma_y_shift);
            s->dest[2] += (s->mb_y>>1) * uvlinesize << (mb_size - s->chroma_y_shift);
            av_assert1((s->mb_y&1) == (s->picture_structure == PICT_BOTTOM_FIELD));
        }
    }
}

void ff_mpeg_flush(AVCodecContext *avctx){
    int i;
    MpegEncContext *s = avctx->priv_data;

    if(s==NULL || s->picture==NULL)
        return;

    for(i=0; i<s->picture_count; i++){
       if (s->picture[i].f.data[0] &&
           (s->picture[i].f.type == FF_BUFFER_TYPE_INTERNAL ||
            s->picture[i].f.type == FF_BUFFER_TYPE_USER))
        free_frame_buffer(s, &s->picture[i]);
    }
    s->current_picture_ptr = s->last_picture_ptr = s->next_picture_ptr = NULL;

    s->mb_x= s->mb_y= 0;
    s->closed_gop= 0;

    s->parse_context.state= -1;
    s->parse_context.frame_start_found= 0;
    s->parse_context.overread= 0;
    s->parse_context.overread_index= 0;
    s->parse_context.index= 0;
    s->parse_context.last_index= 0;
    s->bitstream_buffer_size=0;
    s->pp_time=0;
}

static void dct_unquantize_mpeg1_intra_c(MpegEncContext *s,
                                   DCTELEM *block, int n, int qscale)
{
    int i, level, nCoeffs;
    const uint16_t *quant_matrix;

    nCoeffs= s->block_last_index[n];

    block[0] *= n < 4 ? s->y_dc_scale : s->c_dc_scale;
    /* XXX: only mpeg1 */
    quant_matrix = s->intra_matrix;
    for(i=1;i<=nCoeffs;i++) {
        int j= s->intra_scantable.permutated[i];
        level = block[j];
        if (level) {
            if (level < 0) {
                level = -level;
                level = (int)(level * qscale * quant_matrix[j]) >> 3;
                level = (level - 1) | 1;
                level = -level;
            } else {
                level = (int)(level * qscale * quant_matrix[j]) >> 3;
                level = (level - 1) | 1;
            }
            block[j] = level;
        }
    }
}

static void dct_unquantize_mpeg1_inter_c(MpegEncContext *s,
                                   DCTELEM *block, int n, int qscale)
{
    int i, level, nCoeffs;
    const uint16_t *quant_matrix;

    nCoeffs= s->block_last_index[n];

    quant_matrix = s->inter_matrix;
    for(i=0; i<=nCoeffs; i++) {
        int j= s->intra_scantable.permutated[i];
        level = block[j];
        if (level) {
            if (level < 0) {
                level = -level;
                level = (((level << 1) + 1) * qscale *
                         ((int) (quant_matrix[j]))) >> 4;
                level = (level - 1) | 1;
                level = -level;
            } else {
                level = (((level << 1) + 1) * qscale *
                         ((int) (quant_matrix[j]))) >> 4;
                level = (level - 1) | 1;
            }
            block[j] = level;
        }
    }
}

static void dct_unquantize_mpeg2_intra_c(MpegEncContext *s,
                                   DCTELEM *block, int n, int qscale)
{
    int i, level, nCoeffs;
    const uint16_t *quant_matrix;

    if(s->alternate_scan) nCoeffs= 63;
    else nCoeffs= s->block_last_index[n];

    block[0] *= n < 4 ? s->y_dc_scale : s->c_dc_scale;
    quant_matrix = s->intra_matrix;
    for(i=1;i<=nCoeffs;i++) {
        int j= s->intra_scantable.permutated[i];
        level = block[j];
        if (level) {
            if (level < 0) {
                level = -level;
                level = (int)(level * qscale * quant_matrix[j]) >> 3;
                level = -level;
            } else {
                level = (int)(level * qscale * quant_matrix[j]) >> 3;
            }
            block[j] = level;
        }
    }
}

static void dct_unquantize_mpeg2_intra_bitexact(MpegEncContext *s,
                                   DCTELEM *block, int n, int qscale)
{
    int i, level, nCoeffs;
    const uint16_t *quant_matrix;
    int sum=-1;

    if(s->alternate_scan) nCoeffs= 63;
    else nCoeffs= s->block_last_index[n];

    block[0] *= n < 4 ? s->y_dc_scale : s->c_dc_scale;
    sum += block[0];
    quant_matrix = s->intra_matrix;
    for(i=1;i<=nCoeffs;i++) {
        int j= s->intra_scantable.permutated[i];
        level = block[j];
        if (level) {
            if (level < 0) {
                level = -level;
                level = (int)(level * qscale * quant_matrix[j]) >> 3;
                level = -level;
            } else {
                level = (int)(level * qscale * quant_matrix[j]) >> 3;
            }
            block[j] = level;
            sum+=level;
        }
    }
    block[63]^=sum&1;
}

static void dct_unquantize_mpeg2_inter_c(MpegEncContext *s,
                                   DCTELEM *block, int n, int qscale)
{
    int i, level, nCoeffs;
    const uint16_t *quant_matrix;
    int sum=-1;

    if(s->alternate_scan) nCoeffs= 63;
    else nCoeffs= s->block_last_index[n];

    quant_matrix = s->inter_matrix;
    for(i=0; i<=nCoeffs; i++) {
        int j= s->intra_scantable.permutated[i];
        level = block[j];
        if (level) {
            if (level < 0) {
                level = -level;
                level = (((level << 1) + 1) * qscale *
                         ((int) (quant_matrix[j]))) >> 4;
                level = -level;
            } else {
                level = (((level << 1) + 1) * qscale *
                         ((int) (quant_matrix[j]))) >> 4;
            }
            block[j] = level;
            sum+=level;
        }
    }
    block[63]^=sum&1;
}

static void dct_unquantize_h263_intra_c(MpegEncContext *s,
                                  DCTELEM *block, int n, int qscale)
{
    int i, level, qmul, qadd;
    int nCoeffs;

    assert(s->block_last_index[n]>=0);

    qmul = qscale << 1;

    if (!s->h263_aic) {
        block[0] *= n < 4 ? s->y_dc_scale : s->c_dc_scale;
        qadd = (qscale - 1) | 1;
    }else{
        qadd = 0;
    }
    if(s->ac_pred)
        nCoeffs=63;
    else
        nCoeffs= s->inter_scantable.raster_end[ s->block_last_index[n] ];

    for(i=1; i<=nCoeffs; i++) {
        level = block[i];
        if (level) {
            if (level < 0) {
                level = level * qmul - qadd;
            } else {
                level = level * qmul + qadd;
            }
            block[i] = level;
        }
    }
}

static void dct_unquantize_h263_inter_c(MpegEncContext *s,
                                  DCTELEM *block, int n, int qscale)
{
    int i, level, qmul, qadd;
    int nCoeffs;

    assert(s->block_last_index[n]>=0);

    qadd = (qscale - 1) | 1;
    qmul = qscale << 1;

    nCoeffs= s->inter_scantable.raster_end[ s->block_last_index[n] ];

    for(i=0; i<=nCoeffs; i++) {
        level = block[i];
        if (level) {
            if (level < 0) {
                level = level * qmul - qadd;
            } else {
                level = level * qmul + qadd;
            }
            block[i] = level;
        }
    }
}

/**
 * set qscale and update qscale dependent variables.
 */
void ff_set_qscale(MpegEncContext * s, int qscale)
{
    if (qscale < 1)
        qscale = 1;
    else if (qscale > 31)
        qscale = 31;

    s->qscale = qscale;
    s->chroma_qscale= s->chroma_qscale_table[qscale];

    s->y_dc_scale= s->y_dc_scale_table[ qscale ];
    s->c_dc_scale= s->c_dc_scale_table[ s->chroma_qscale ];
}

void ff_MPV_report_decode_progress(MpegEncContext *s)
{
    if (s->pict_type != AV_PICTURE_TYPE_B && !s->partitioned_frame && !s->error_occurred)
        ff_thread_report_progress(&s->current_picture_ptr->f, s->mb_y, 0);
}<|MERGE_RESOLUTION|>--- conflicted
+++ resolved
@@ -2380,7 +2380,6 @@
                         MPV_motion_lowres(s, dest_y, dest_cb, dest_cr, 1, s->next_picture.f.data, op_pix);
                     }
                 }else{
-<<<<<<< HEAD
                     op_qpix= s->me.qpel_put;
                     if ((!s->no_rounding) || s->pict_type==AV_PICTURE_TYPE_B){
                         op_pix = s->dsp.put_pixels_tab;
@@ -2388,24 +2387,13 @@
                         op_pix = s->dsp.put_no_rnd_pixels_tab;
                     }
                     if (s->mv_dir & MV_DIR_FORWARD) {
-                        MPV_motion(s, dest_y, dest_cb, dest_cr, 0, s->last_picture.f.data, op_pix, op_qpix);
+                        ff_MPV_motion(s, dest_y, dest_cb, dest_cr, 0, s->last_picture.f.data, op_pix, op_qpix);
                         op_pix = s->dsp.avg_pixels_tab;
                         op_qpix= s->me.qpel_avg;
                     }
                     if (s->mv_dir & MV_DIR_BACKWARD) {
-                        MPV_motion(s, dest_y, dest_cb, dest_cr, 1, s->next_picture.f.data, op_pix, op_qpix);
+                        ff_MPV_motion(s, dest_y, dest_cb, dest_cr, 1, s->next_picture.f.data, op_pix, op_qpix);
                     }
-=======
-                    op_pix = s->dsp.put_no_rnd_pixels_tab;
-                }
-                if (s->mv_dir & MV_DIR_FORWARD) {
-                    ff_MPV_motion(s, dest_y, dest_cb, dest_cr, 0, s->last_picture.f.data, op_pix, op_qpix);
-                    op_pix = s->dsp.avg_pixels_tab;
-                    op_qpix= s->me.qpel_avg;
-                }
-                if (s->mv_dir & MV_DIR_BACKWARD) {
-                    ff_MPV_motion(s, dest_y, dest_cb, dest_cr, 1, s->next_picture.f.data, op_pix, op_qpix);
->>>>>>> f69f4036
                 }
             }
 
