/*
 * H.26L/H.264/AVC/JVT/14496-10/... reference picture handling
 * Copyright (c) 2003 Michael Niedermayer <michaelni@gmx.at>
 *
 * This file is part of FFmpeg.
 *
 * FFmpeg is free software; you can redistribute it and/or
 * modify it under the terms of the GNU Lesser General Public
 * License as published by the Free Software Foundation; either
 * version 2.1 of the License, or (at your option) any later version.
 *
 * FFmpeg is distributed in the hope that it will be useful,
 * but WITHOUT ANY WARRANTY; without even the implied warranty of
 * MERCHANTABILITY or FITNESS FOR A PARTICULAR PURPOSE.  See the GNU
 * Lesser General Public License for more details.
 *
 * You should have received a copy of the GNU Lesser General Public
 * License along with FFmpeg; if not, write to the Free Software
 * Foundation, Inc., 51 Franklin Street, Fifth Floor, Boston, MA 02110-1301 USA
 */

/**
 * @file
 * H.264 / AVC / MPEG4 part10  reference picture handling.
 * @author Michael Niedermayer <michaelni@gmx.at>
 */

#include <inttypes.h>

#include "libavutil/avassert.h"
#include "internal.h"
#include "avcodec.h"
#include "h264.h"
#include "golomb.h"
#include "mpegutils.h"

#include <assert.h>

static void pic_as_field(H264Ref *pic, const int parity)
{
    int i;
    for (i = 0; i < FF_ARRAY_ELEMS(pic->data); ++i) {
        if (parity == PICT_BOTTOM_FIELD)
            pic->data[i]   += pic->linesize[i];
        pic->reference      = parity;
        pic->linesize[i] *= 2;
    }
    pic->poc = pic->parent->field_poc[parity == PICT_BOTTOM_FIELD];
}

static void ref_from_h264pic(H264Ref *dst, H264Picture *src)
{
    memcpy(dst->data,     src->f->data,     sizeof(dst->data));
    memcpy(dst->linesize, src->f->linesize, sizeof(dst->linesize));
    dst->reference = src->reference;
    dst->poc       = src->poc;
    dst->pic_id    = src->pic_id;
    dst->parent = src;
}

static int split_field_copy(H264Ref *dest, H264Picture *src, int parity, int id_add)
{
    int match = !!(src->reference & parity);

    if (match) {
        ref_from_h264pic(dest, src);
        if (parity != PICT_FRAME) {
            pic_as_field(dest, parity);
            dest->pic_id *= 2;
            dest->pic_id += id_add;
        }
    }

    return match;
}

static int build_def_list(H264Ref *def, int def_len,
                          H264Picture **in, int len, int is_long, int sel)
{
    int  i[2] = { 0 };
    int index = 0;

    while (i[0] < len || i[1] < len) {
        while (i[0] < len && !(in[i[0]] && (in[i[0]]->reference & sel)))
            i[0]++;
        while (i[1] < len && !(in[i[1]] && (in[i[1]]->reference & (sel ^ 3))))
            i[1]++;
        if (i[0] < len) {
            av_assert0(index < def_len);
            in[i[0]]->pic_id = is_long ? i[0] : in[i[0]]->frame_num;
            split_field_copy(&def[index++], in[i[0]++], sel, 1);
        }
        if (i[1] < len) {
            av_assert0(index < def_len);
            in[i[1]]->pic_id = is_long ? i[1] : in[i[1]]->frame_num;
            split_field_copy(&def[index++], in[i[1]++], sel ^ 3, 0);
        }
    }

    return index;
}

static int add_sorted(H264Picture **sorted, H264Picture **src, int len, int limit, int dir)
{
    int i, best_poc;
    int out_i = 0;

    for (;;) {
        best_poc = dir ? INT_MIN : INT_MAX;

        for (i = 0; i < len; i++) {
            const int poc = src[i]->poc;
            if (((poc > limit) ^ dir) && ((poc < best_poc) ^ dir)) {
                best_poc      = poc;
                sorted[out_i] = src[i];
            }
        }
        if (best_poc == (dir ? INT_MIN : INT_MAX))
            break;
        limit = sorted[out_i++]->poc - dir;
    }
    return out_i;
}

int ff_h264_fill_default_ref_list(H264Context *h, H264SliceContext *sl)
{
    int i, len;

    if (sl->slice_type_nos == AV_PICTURE_TYPE_B) {
        H264Picture *sorted[32];
        int cur_poc, list;
        int lens[2];

        if (FIELD_PICTURE(h))
            cur_poc = h->cur_pic_ptr->field_poc[h->picture_structure == PICT_BOTTOM_FIELD];
        else
            cur_poc = h->cur_pic_ptr->poc;

        for (list = 0; list < 2; list++) {
            len  = add_sorted(sorted,       h->short_ref, h->short_ref_count, cur_poc, 1 ^ list);
            len += add_sorted(sorted + len, h->short_ref, h->short_ref_count, cur_poc, 0 ^ list);
            av_assert0(len <= 32);

            len  = build_def_list(h->default_ref_list[list], FF_ARRAY_ELEMS(h->default_ref_list[0]),
                                  sorted, len, 0, h->picture_structure);
            len += build_def_list(h->default_ref_list[list] + len,
                                  FF_ARRAY_ELEMS(h->default_ref_list[0]) - len,
                                  h->long_ref, 16, 1, h->picture_structure);
            av_assert0(len <= 32);

            if (len < sl->ref_count[list])
                memset(&h->default_ref_list[list][len], 0, sizeof(H264Ref) * (sl->ref_count[list] - len));
            lens[list] = len;
        }

        if (lens[0] == lens[1] && lens[1] > 1) {
            for (i = 0; i < lens[0] &&
                        h->default_ref_list[0][i].parent->f->buf[0]->buffer ==
                        h->default_ref_list[1][i].parent->f->buf[0]->buffer; i++);
            if (i == lens[0]) {
                FFSWAP(H264Ref, h->default_ref_list[1][0], h->default_ref_list[1][1]);
            }
        }
    } else {
        len  = build_def_list(h->default_ref_list[0], FF_ARRAY_ELEMS(h->default_ref_list[0]),
                              h->short_ref, h->short_ref_count, 0, h->picture_structure);
        len += build_def_list(h->default_ref_list[0] + len,
                              FF_ARRAY_ELEMS(h->default_ref_list[0]) - len,
                              h-> long_ref, 16, 1, h->picture_structure);
        av_assert0(len <= 32);

        if (len < sl->ref_count[0])
            memset(&h->default_ref_list[0][len], 0, sizeof(H264Ref) * (sl->ref_count[0] - len));
    }
#ifdef TRACE
    for (i = 0; i < sl->ref_count[0]; i++) {
        ff_tlog(h->avctx, "List0: %s fn:%d 0x%p\n",
                h->default_ref_list[0][i].parent ? (h->default_ref_list[0][i].parent->long_ref ? "LT" : "ST") : "NULL",
                h->default_ref_list[0][i].pic_id,
<<<<<<< HEAD
                h->default_ref_list[0][i].parent ? h->default_ref_list[0][i].parent->f.data[0] : 0);
=======
                h->default_ref_list[0][i].f->data[0]);
>>>>>>> a0f29460
    }
    if (sl->slice_type_nos == AV_PICTURE_TYPE_B) {
        for (i = 0; i < sl->ref_count[1]; i++) {
            ff_tlog(h->avctx, "List1: %s fn:%d 0x%p\n",
                    h->default_ref_list[1][i].parent ? (h->default_ref_list[1][i].parent->long_ref ? "LT" : "ST") : "NULL",
                    h->default_ref_list[1][i].pic_id,
<<<<<<< HEAD
                    h->default_ref_list[1][i].parent ? h->default_ref_list[1][i].parent->f.data[0] : 0);
=======
                    h->default_ref_list[1][i].f->data[0]);
>>>>>>> a0f29460
        }
    }
#endif
    return 0;
}

static void print_short_term(H264Context *h);
static void print_long_term(H264Context *h);

/**
 * Extract structure information about the picture described by pic_num in
 * the current decoding context (frame or field). Note that pic_num is
 * picture number without wrapping (so, 0<=pic_num<max_pic_num).
 * @param pic_num picture number for which to extract structure information
 * @param structure one of PICT_XXX describing structure of picture
 *                      with pic_num
 * @return frame number (short term) or long term index of picture
 *         described by pic_num
 */
static int pic_num_extract(H264Context *h, int pic_num, int *structure)
{
    *structure = h->picture_structure;
    if (FIELD_PICTURE(h)) {
        if (!(pic_num & 1))
            /* opposite field */
            *structure ^= PICT_FRAME;
        pic_num >>= 1;
    }

    return pic_num;
}

int ff_h264_decode_ref_pic_list_reordering(H264Context *h, H264SliceContext *sl)
{
    int list, index, pic_structure;

    print_short_term(h);
    print_long_term(h);

    for (list = 0; list < sl->list_count; list++) {
        memcpy(sl->ref_list[list], h->default_ref_list[list], sl->ref_count[list] * sizeof(sl->ref_list[0][0]));

        if (get_bits1(&sl->gb)) {    // ref_pic_list_modification_flag_l[01]
            int pred = h->curr_pic_num;

            for (index = 0; ; index++) {
                unsigned int modification_of_pic_nums_idc = get_ue_golomb_31(&sl->gb);
                unsigned int pic_id;
                int i;
                H264Picture *ref = NULL;

                if (modification_of_pic_nums_idc == 3)
                    break;

                if (index >= sl->ref_count[list]) {
                    av_log(h->avctx, AV_LOG_ERROR, "reference count overflow\n");
                    return -1;
                }

                switch (modification_of_pic_nums_idc) {
                case 0:
                case 1: {
                    const unsigned int abs_diff_pic_num = get_ue_golomb(&sl->gb) + 1;
                    int frame_num;

                    if (abs_diff_pic_num > h->max_pic_num) {
                        av_log(h->avctx, AV_LOG_ERROR,
                               "abs_diff_pic_num overflow\n");
                        return AVERROR_INVALIDDATA;
                    }

                    if (modification_of_pic_nums_idc == 0)
                        pred -= abs_diff_pic_num;
                    else
                        pred += abs_diff_pic_num;
                    pred &= h->max_pic_num - 1;

                    frame_num = pic_num_extract(h, pred, &pic_structure);

                    for (i = h->short_ref_count - 1; i >= 0; i--) {
                        ref = h->short_ref[i];
                        assert(ref->reference);
                        assert(!ref->long_ref);
                        if (ref->frame_num == frame_num &&
                            (ref->reference & pic_structure))
                            break;
                    }
                    if (i >= 0)
                        ref->pic_id = pred;
                    break;
                }
                case 2: {
                    int long_idx;
                    pic_id = get_ue_golomb(&sl->gb); // long_term_pic_idx

                    long_idx = pic_num_extract(h, pic_id, &pic_structure);

                    if (long_idx > 31) {
                        av_log(h->avctx, AV_LOG_ERROR,
                               "long_term_pic_idx overflow\n");
                        return AVERROR_INVALIDDATA;
                    }
                    ref = h->long_ref[long_idx];
                    assert(!(ref && !ref->reference));
                    if (ref && (ref->reference & pic_structure)) {
                        ref->pic_id = pic_id;
                        assert(ref->long_ref);
                        i = 0;
                    } else {
                        i = -1;
                    }
                    break;
                }
                default:
                    av_log(h->avctx, AV_LOG_ERROR,
                           "illegal modification_of_pic_nums_idc %u\n",
                           modification_of_pic_nums_idc);
                    return AVERROR_INVALIDDATA;
                }

                if (i < 0) {
                    av_log(h->avctx, AV_LOG_ERROR,
                           "reference picture missing during reorder\n");
                    memset(&sl->ref_list[list][index], 0, sizeof(sl->ref_list[0][0])); // FIXME
                } else {
                    for (i = index; i + 1 < sl->ref_count[list]; i++) {
                        if (sl->ref_list[list][i].parent &&
                            ref->long_ref == sl->ref_list[list][i].parent->long_ref &&
                            ref->pic_id   == sl->ref_list[list][i].pic_id)
                            break;
                    }
                    for (; i > index; i--) {
                        sl->ref_list[list][i] = sl->ref_list[list][i - 1];
                    }
                    ref_from_h264pic(&sl->ref_list[list][index], ref);
                    if (FIELD_PICTURE(h)) {
                        pic_as_field(&sl->ref_list[list][index], pic_structure);
                    }
                }
            }
        }
    }
    for (list = 0; list < sl->list_count; list++) {
        for (index = 0; index < sl->ref_count[list]; index++) {
            if (   !sl->ref_list[list][index].parent
                || (!FIELD_PICTURE(h) && (sl->ref_list[list][index].reference&3) != 3)) {
                int i;
                av_log(h->avctx, AV_LOG_ERROR, "Missing reference picture, default is %d\n", h->default_ref_list[list][0].poc);
                for (i = 0; i < FF_ARRAY_ELEMS(h->last_pocs); i++)
                    h->last_pocs[i] = INT_MIN;
                if (h->default_ref_list[list][0].parent
                    && !(!FIELD_PICTURE(h) && (h->default_ref_list[list][0].reference&3) != 3))
                    sl->ref_list[list][index] = h->default_ref_list[list][0];
                else
                    return -1;
            }
            av_assert0(av_buffer_get_ref_count(sl->ref_list[list][index].parent->f.buf[0]) > 0);
        }
    }

    return 0;
}

void ff_h264_fill_mbaff_ref_list(H264Context *h, H264SliceContext *sl)
{
    int list, i, j;
    for (list = 0; list < sl->list_count; list++) {
        for (i = 0; i < sl->ref_count[list]; i++) {
            H264Ref *frame = &sl->ref_list[list][i];
            H264Ref *field = &sl->ref_list[list][16 + 2 * i];

            field[0] = *frame;

            for (j = 0; j < 3; j++)
                field[0].linesize[j] <<= 1;
            field[0].reference = PICT_TOP_FIELD;
            field[0].poc       = field[0].parent->field_poc[0];

            field[1] = field[0];

            for (j = 0; j < 3; j++)
                field[1].data[j] += frame->parent->f->linesize[j];
            field[1].reference = PICT_BOTTOM_FIELD;
            field[1].poc       = field[1].parent->field_poc[1];

            sl->luma_weight[16 + 2 * i][list][0] = sl->luma_weight[16 + 2 * i + 1][list][0] = sl->luma_weight[i][list][0];
            sl->luma_weight[16 + 2 * i][list][1] = sl->luma_weight[16 + 2 * i + 1][list][1] = sl->luma_weight[i][list][1];
            for (j = 0; j < 2; j++) {
                sl->chroma_weight[16 + 2 * i][list][j][0] = sl->chroma_weight[16 + 2 * i + 1][list][j][0] = sl->chroma_weight[i][list][j][0];
                sl->chroma_weight[16 + 2 * i][list][j][1] = sl->chroma_weight[16 + 2 * i + 1][list][j][1] = sl->chroma_weight[i][list][j][1];
            }
        }
    }
}

/**
 * Mark a picture as no longer needed for reference. The refmask
 * argument allows unreferencing of individual fields or the whole frame.
 * If the picture becomes entirely unreferenced, but is being held for
 * display purposes, it is marked as such.
 * @param refmask mask of fields to unreference; the mask is bitwise
 *                anded with the reference marking of pic
 * @return non-zero if pic becomes entirely unreferenced (except possibly
 *         for display purposes) zero if one of the fields remains in
 *         reference
 */
static inline int unreference_pic(H264Context *h, H264Picture *pic, int refmask)
{
    int i;
    if (pic->reference &= refmask) {
        return 0;
    } else {
        for(i = 0; h->delayed_pic[i]; i++)
            if(pic == h->delayed_pic[i]){
                pic->reference = DELAYED_PIC_REF;
                break;
            }
        return 1;
    }
}

/**
 * Find a H264Picture in the short term reference list by frame number.
 * @param frame_num frame number to search for
 * @param idx the index into h->short_ref where returned picture is found
 *            undefined if no picture found.
 * @return pointer to the found picture, or NULL if no pic with the provided
 *                 frame number is found
 */
static H264Picture *find_short(H264Context *h, int frame_num, int *idx)
{
    int i;

    for (i = 0; i < h->short_ref_count; i++) {
        H264Picture *pic = h->short_ref[i];
        if (h->avctx->debug & FF_DEBUG_MMCO)
            av_log(h->avctx, AV_LOG_DEBUG, "%d %d %p\n", i, pic->frame_num, pic);
        if (pic->frame_num == frame_num) {
            *idx = i;
            return pic;
        }
    }
    return NULL;
}

/**
 * Remove a picture from the short term reference list by its index in
 * that list.  This does no checking on the provided index; it is assumed
 * to be valid. Other list entries are shifted down.
 * @param i index into h->short_ref of picture to remove.
 */
static void remove_short_at_index(H264Context *h, int i)
{
    assert(i >= 0 && i < h->short_ref_count);
    h->short_ref[i] = NULL;
    if (--h->short_ref_count)
        memmove(&h->short_ref[i], &h->short_ref[i + 1],
                (h->short_ref_count - i) * sizeof(H264Picture*));
}

/**
 *
 * @return the removed picture or NULL if an error occurs
 */
static H264Picture *remove_short(H264Context *h, int frame_num, int ref_mask)
{
    H264Picture *pic;
    int i;

    if (h->avctx->debug & FF_DEBUG_MMCO)
        av_log(h->avctx, AV_LOG_DEBUG, "remove short %d count %d\n", frame_num, h->short_ref_count);

    pic = find_short(h, frame_num, &i);
    if (pic) {
        if (unreference_pic(h, pic, ref_mask))
            remove_short_at_index(h, i);
    }

    return pic;
}

/**
 * Remove a picture from the long term reference list by its index in
 * that list.
 * @return the removed picture or NULL if an error occurs
 */
static H264Picture *remove_long(H264Context *h, int i, int ref_mask)
{
    H264Picture *pic;

    pic = h->long_ref[i];
    if (pic) {
        if (unreference_pic(h, pic, ref_mask)) {
            assert(h->long_ref[i]->long_ref == 1);
            h->long_ref[i]->long_ref = 0;
            h->long_ref[i]           = NULL;
            h->long_ref_count--;
        }
    }

    return pic;
}

void ff_h264_remove_all_refs(H264Context *h)
{
    int i;

    for (i = 0; i < 16; i++) {
        remove_long(h, i, 0);
    }
    assert(h->long_ref_count == 0);

    if (h->short_ref_count && !h->last_pic_for_ec.f.data[0]) {
        ff_h264_unref_picture(h, &h->last_pic_for_ec);
        ff_h264_ref_picture(h, &h->last_pic_for_ec, h->short_ref[0]);
    }

    for (i = 0; i < h->short_ref_count; i++) {
        unreference_pic(h, h->short_ref[i], 0);
        h->short_ref[i] = NULL;
    }
    h->short_ref_count = 0;

    memset(h->default_ref_list, 0, sizeof(h->default_ref_list));
    for (i = 0; i < h->nb_slice_ctx; i++) {
        H264SliceContext *sl = &h->slice_ctx[i];
        sl->list_count = sl->ref_count[0] = sl->ref_count[1] = 0;
        memset(sl->ref_list, 0, sizeof(sl->ref_list));
    }
}

/**
 * print short term list
 */
static void print_short_term(H264Context *h)
{
    uint32_t i;
    if (h->avctx->debug & FF_DEBUG_MMCO) {
        av_log(h->avctx, AV_LOG_DEBUG, "short term list:\n");
        for (i = 0; i < h->short_ref_count; i++) {
            H264Picture *pic = h->short_ref[i];
            av_log(h->avctx, AV_LOG_DEBUG, "%"PRIu32" fn:%d poc:%d %p\n",
                   i, pic->frame_num, pic->poc, pic->f->data[0]);
        }
    }
}

/**
 * print long term list
 */
static void print_long_term(H264Context *h)
{
    uint32_t i;
    if (h->avctx->debug & FF_DEBUG_MMCO) {
        av_log(h->avctx, AV_LOG_DEBUG, "long term list:\n");
        for (i = 0; i < 16; i++) {
            H264Picture *pic = h->long_ref[i];
            if (pic) {
                av_log(h->avctx, AV_LOG_DEBUG, "%"PRIu32" fn:%d poc:%d %p\n",
                       i, pic->frame_num, pic->poc, pic->f->data[0]);
            }
        }
    }
}

static int check_opcodes(MMCO *mmco1, MMCO *mmco2, int n_mmcos)
{
    int i;

    for (i = 0; i < n_mmcos; i++) {
        if (mmco1[i].opcode != mmco2[i].opcode) {
            av_log(NULL, AV_LOG_ERROR, "MMCO opcode [%d, %d] at %d mismatches between slices\n",
                   mmco1[i].opcode, mmco2[i].opcode, i);
            return -1;
        }
    }

    return 0;
}

int ff_generate_sliding_window_mmcos(H264Context *h, int first_slice)
{
    MMCO mmco_temp[MAX_MMCO_COUNT], *mmco = first_slice ? h->mmco : mmco_temp;
    int mmco_index = 0, i = 0;

    if (h->short_ref_count &&
        h->long_ref_count + h->short_ref_count >= h->sps.ref_frame_count &&
        !(FIELD_PICTURE(h) && !h->first_field && h->cur_pic_ptr->reference)) {
        mmco[0].opcode        = MMCO_SHORT2UNUSED;
        mmco[0].short_pic_num = h->short_ref[h->short_ref_count - 1]->frame_num;
        mmco_index            = 1;
        if (FIELD_PICTURE(h)) {
            mmco[0].short_pic_num *= 2;
            mmco[1].opcode         = MMCO_SHORT2UNUSED;
            mmco[1].short_pic_num  = mmco[0].short_pic_num + 1;
            mmco_index             = 2;
        }
    }

    if (first_slice) {
        h->mmco_index = mmco_index;
    } else if (!first_slice && mmco_index >= 0 &&
               (mmco_index != h->mmco_index ||
                (i = check_opcodes(h->mmco, mmco_temp, mmco_index)))) {
        av_log(h->avctx, AV_LOG_ERROR,
               "Inconsistent MMCO state between slices [%d, %d]\n",
               mmco_index, h->mmco_index);
        return AVERROR_INVALIDDATA;
    }
    return 0;
}

int ff_h264_execute_ref_pic_marking(H264Context *h, MMCO *mmco, int mmco_count)
{
    int i, av_uninit(j);
    int pps_count;
    int current_ref_assigned = 0, err = 0;
    H264Picture *av_uninit(pic);

    if ((h->avctx->debug & FF_DEBUG_MMCO) && mmco_count == 0)
        av_log(h->avctx, AV_LOG_DEBUG, "no mmco here\n");

    for (i = 0; i < mmco_count; i++) {
        int av_uninit(structure), av_uninit(frame_num);
        if (h->avctx->debug & FF_DEBUG_MMCO)
            av_log(h->avctx, AV_LOG_DEBUG, "mmco:%d %d %d\n", h->mmco[i].opcode,
                   h->mmco[i].short_pic_num, h->mmco[i].long_arg);

        if (mmco[i].opcode == MMCO_SHORT2UNUSED ||
            mmco[i].opcode == MMCO_SHORT2LONG) {
            frame_num = pic_num_extract(h, mmco[i].short_pic_num, &structure);
            pic       = find_short(h, frame_num, &j);
            if (!pic) {
                if (mmco[i].opcode != MMCO_SHORT2LONG ||
                    !h->long_ref[mmco[i].long_arg]    ||
                    h->long_ref[mmco[i].long_arg]->frame_num != frame_num) {
                    av_log(h->avctx, h->short_ref_count ? AV_LOG_ERROR : AV_LOG_DEBUG, "mmco: unref short failure\n");
                    err = AVERROR_INVALIDDATA;
                }
                continue;
            }
        }

        switch (mmco[i].opcode) {
        case MMCO_SHORT2UNUSED:
            if (h->avctx->debug & FF_DEBUG_MMCO)
                av_log(h->avctx, AV_LOG_DEBUG, "mmco: unref short %d count %d\n",
                       h->mmco[i].short_pic_num, h->short_ref_count);
            remove_short(h, frame_num, structure ^ PICT_FRAME);
            break;
        case MMCO_SHORT2LONG:
                if (h->long_ref[mmco[i].long_arg] != pic)
                    remove_long(h, mmco[i].long_arg, 0);

                remove_short_at_index(h, j);
                h->long_ref[ mmco[i].long_arg ] = pic;
                if (h->long_ref[mmco[i].long_arg]) {
                    h->long_ref[mmco[i].long_arg]->long_ref = 1;
                    h->long_ref_count++;
                }
            break;
        case MMCO_LONG2UNUSED:
            j   = pic_num_extract(h, mmco[i].long_arg, &structure);
            pic = h->long_ref[j];
            if (pic) {
                remove_long(h, j, structure ^ PICT_FRAME);
            } else if (h->avctx->debug & FF_DEBUG_MMCO)
                av_log(h->avctx, AV_LOG_DEBUG, "mmco: unref long failure\n");
            break;
        case MMCO_LONG:
                    // Comment below left from previous code as it is an interresting note.
                    /* First field in pair is in short term list or
                     * at a different long term index.
                     * This is not allowed; see 7.4.3.3, notes 2 and 3.
                     * Report the problem and keep the pair where it is,
                     * and mark this field valid.
                     */
            if (h->short_ref[0] == h->cur_pic_ptr) {
                av_log(h->avctx, AV_LOG_ERROR, "mmco: cannot assign current picture to short and long at the same time\n");
                remove_short_at_index(h, 0);
            }

            if (h->long_ref[mmco[i].long_arg] != h->cur_pic_ptr) {
                if (h->cur_pic_ptr->long_ref) {
                    for(j=0; j<16; j++) {
                        if(h->long_ref[j] == h->cur_pic_ptr) {
                            remove_long(h, j, 0);
                            av_log(h->avctx, AV_LOG_ERROR, "mmco: cannot assign current picture to 2 long term references\n");
                        }
                    }
                }
                av_assert0(!h->cur_pic_ptr->long_ref);
                remove_long(h, mmco[i].long_arg, 0);

                h->long_ref[mmco[i].long_arg]           = h->cur_pic_ptr;
                h->long_ref[mmco[i].long_arg]->long_ref = 1;
                h->long_ref_count++;
            }

            h->cur_pic_ptr->reference |= h->picture_structure;
            current_ref_assigned = 1;
            break;
        case MMCO_SET_MAX_LONG:
            assert(mmco[i].long_arg <= 16);
            // just remove the long term which index is greater than new max
            for (j = mmco[i].long_arg; j < 16; j++) {
                remove_long(h, j, 0);
            }
            break;
        case MMCO_RESET:
            while (h->short_ref_count) {
                remove_short(h, h->short_ref[0]->frame_num, 0);
            }
            for (j = 0; j < 16; j++) {
                remove_long(h, j, 0);
            }
            h->frame_num  = h->cur_pic_ptr->frame_num = 0;
            h->mmco_reset = 1;
            h->cur_pic_ptr->mmco_reset = 1;
            for (j = 0; j < MAX_DELAYED_PIC_COUNT; j++)
                h->last_pocs[j] = INT_MIN;
            break;
        default: assert(0);
        }
    }

    if (!current_ref_assigned) {
        /* Second field of complementary field pair; the first field of
         * which is already referenced. If short referenced, it
         * should be first entry in short_ref. If not, it must exist
         * in long_ref; trying to put it on the short list here is an
         * error in the encoded bit stream (ref: 7.4.3.3, NOTE 2 and 3).
         */
        if (h->short_ref_count && h->short_ref[0] == h->cur_pic_ptr) {
            /* Just mark the second field valid */
            h->cur_pic_ptr->reference |= h->picture_structure;
        } else if (h->cur_pic_ptr->long_ref) {
            av_log(h->avctx, AV_LOG_ERROR, "illegal short term reference "
                                           "assignment for second field "
                                           "in complementary field pair "
                                           "(first field is long term)\n");
            err = AVERROR_INVALIDDATA;
        } else {
            pic = remove_short(h, h->cur_pic_ptr->frame_num, 0);
            if (pic) {
                av_log(h->avctx, AV_LOG_ERROR, "illegal short term buffer state detected\n");
                err = AVERROR_INVALIDDATA;
            }

            if (h->short_ref_count)
                memmove(&h->short_ref[1], &h->short_ref[0],
                        h->short_ref_count * sizeof(H264Picture*));

            h->short_ref[0] = h->cur_pic_ptr;
            h->short_ref_count++;
            h->cur_pic_ptr->reference |= h->picture_structure;
        }
    }

    if (h->long_ref_count + h->short_ref_count > FFMAX(h->sps.ref_frame_count, 1)) {

        /* We have too many reference frames, probably due to corrupted
         * stream. Need to discard one frame. Prevents overrun of the
         * short_ref and long_ref buffers.
         */
        av_log(h->avctx, AV_LOG_ERROR,
               "number of reference frames (%d+%d) exceeds max (%d; probably "
               "corrupt input), discarding one\n",
               h->long_ref_count, h->short_ref_count, h->sps.ref_frame_count);
        err = AVERROR_INVALIDDATA;

        if (h->long_ref_count && !h->short_ref_count) {
            for (i = 0; i < 16; ++i)
                if (h->long_ref[i])
                    break;

            assert(i < 16);
            remove_long(h, i, 0);
        } else {
            pic = h->short_ref[h->short_ref_count - 1];
            remove_short(h, pic->frame_num, 0);
        }
    }

    for (i = 0; i<h->short_ref_count; i++) {
        pic = h->short_ref[i];
        if (pic->invalid_gap) {
            int d = av_mod_uintp2(h->cur_pic_ptr->frame_num - pic->frame_num, h->sps.log2_max_frame_num);
            if (d > h->sps.ref_frame_count)
                remove_short(h, pic->frame_num, 0);
        }
    }

    print_short_term(h);
    print_long_term(h);

    pps_count = 0;
    for (i = 0; i < FF_ARRAY_ELEMS(h->pps_buffers); i++)
        pps_count += !!h->pps_buffers[i];

    if (   err >= 0
        && h->long_ref_count==0
        && (h->short_ref_count<=2 || h->pps.ref_count[0] <= 1 && h->pps.ref_count[1] <= 1 && pps_count == 1)
        && h->pps.ref_count[0]<=2 + (h->picture_structure != PICT_FRAME) + (2*!h->has_recovery_point)
        && h->cur_pic_ptr->f.pict_type == AV_PICTURE_TYPE_I){
        h->cur_pic_ptr->recovered |= 1;
        if(!h->avctx->has_b_frames)
            h->frame_recovered |= FRAME_RECOVERED_SEI;
    }

    return (h->avctx->err_recognition & AV_EF_EXPLODE) ? err : 0;
}

int ff_h264_decode_ref_pic_marking(H264Context *h, GetBitContext *gb,
                                   int first_slice)
{
    int i, ret;
    MMCO mmco_temp[MAX_MMCO_COUNT], *mmco = mmco_temp;
    int mmco_index = 0;

    if (h->nal_unit_type == NAL_IDR_SLICE) { // FIXME fields
        skip_bits1(gb); // broken_link
        if (get_bits1(gb)) {
            mmco[0].opcode   = MMCO_LONG;
            mmco[0].long_arg = 0;
            mmco_index       = 1;
        }
    } else {
        if (get_bits1(gb)) { // adaptive_ref_pic_marking_mode_flag
            for (i = 0; i < MAX_MMCO_COUNT; i++) {
                MMCOOpcode opcode = get_ue_golomb_31(gb);

                mmco[i].opcode = opcode;
                if (opcode == MMCO_SHORT2UNUSED || opcode == MMCO_SHORT2LONG) {
                    mmco[i].short_pic_num =
                        (h->curr_pic_num - get_ue_golomb(gb) - 1) &
                            (h->max_pic_num - 1);
#if 0
                    if (mmco[i].short_pic_num >= h->short_ref_count ||
                        !h->short_ref[mmco[i].short_pic_num]) {
                        av_log(s->avctx, AV_LOG_ERROR,
                               "illegal short ref in memory management control "
                               "operation %d\n", mmco);
                        return -1;
                    }
#endif
                }
                if (opcode == MMCO_SHORT2LONG || opcode == MMCO_LONG2UNUSED ||
                    opcode == MMCO_LONG || opcode == MMCO_SET_MAX_LONG) {
                    unsigned int long_arg = get_ue_golomb_31(gb);
                    if (long_arg >= 32 ||
                        (long_arg >= 16 && !(opcode == MMCO_SET_MAX_LONG &&
                                             long_arg == 16) &&
                         !(opcode == MMCO_LONG2UNUSED && FIELD_PICTURE(h)))) {
                        av_log(h->avctx, AV_LOG_ERROR,
                               "illegal long ref in memory management control "
                               "operation %d\n", opcode);
                        return -1;
                    }
                    mmco[i].long_arg = long_arg;
                }

                if (opcode > (unsigned) MMCO_LONG) {
                    av_log(h->avctx, AV_LOG_ERROR,
                           "illegal memory management control operation %d\n",
                           opcode);
                    return -1;
                }
                if (opcode == MMCO_END)
                    break;
            }
            mmco_index = i;
        } else {
            if (first_slice) {
                ret = ff_generate_sliding_window_mmcos(h, first_slice);
                if (ret < 0 && h->avctx->err_recognition & AV_EF_EXPLODE)
                    return ret;
            }
            mmco_index = -1;
        }
    }

    if (first_slice && mmco_index != -1) {
        memcpy(h->mmco, mmco_temp, sizeof(h->mmco));
        h->mmco_index = mmco_index;
    } else if (!first_slice && mmco_index >= 0 &&
               (mmco_index != h->mmco_index ||
                check_opcodes(h->mmco, mmco_temp, mmco_index))) {
        av_log(h->avctx, AV_LOG_ERROR,
               "Inconsistent MMCO state between slices [%d, %d]\n",
               mmco_index, h->mmco_index);
        return AVERROR_INVALIDDATA;
    }

    return 0;
}<|MERGE_RESOLUTION|>--- conflicted
+++ resolved
@@ -177,22 +177,14 @@
         ff_tlog(h->avctx, "List0: %s fn:%d 0x%p\n",
                 h->default_ref_list[0][i].parent ? (h->default_ref_list[0][i].parent->long_ref ? "LT" : "ST") : "NULL",
                 h->default_ref_list[0][i].pic_id,
-<<<<<<< HEAD
-                h->default_ref_list[0][i].parent ? h->default_ref_list[0][i].parent->f.data[0] : 0);
-=======
-                h->default_ref_list[0][i].f->data[0]);
->>>>>>> a0f29460
+                h->default_ref_list[0][i].parent ? h->default_ref_list[0][i].parent->f->data[0] : 0);
     }
     if (sl->slice_type_nos == AV_PICTURE_TYPE_B) {
         for (i = 0; i < sl->ref_count[1]; i++) {
             ff_tlog(h->avctx, "List1: %s fn:%d 0x%p\n",
                     h->default_ref_list[1][i].parent ? (h->default_ref_list[1][i].parent->long_ref ? "LT" : "ST") : "NULL",
                     h->default_ref_list[1][i].pic_id,
-<<<<<<< HEAD
-                    h->default_ref_list[1][i].parent ? h->default_ref_list[1][i].parent->f.data[0] : 0);
-=======
-                    h->default_ref_list[1][i].f->data[0]);
->>>>>>> a0f29460
+                    h->default_ref_list[1][i].parent ? h->default_ref_list[1][i].parent->f->data[0] : 0);
         }
     }
 #endif
@@ -349,7 +341,7 @@
                 else
                     return -1;
             }
-            av_assert0(av_buffer_get_ref_count(sl->ref_list[list][index].parent->f.buf[0]) > 0);
+            av_assert0(av_buffer_get_ref_count(sl->ref_list[list][index].parent->f->buf[0]) > 0);
         }
     }
 
@@ -505,7 +497,7 @@
     }
     assert(h->long_ref_count == 0);
 
-    if (h->short_ref_count && !h->last_pic_for_ec.f.data[0]) {
+    if (h->short_ref_count && !h->last_pic_for_ec.f->data[0]) {
         ff_h264_unref_picture(h, &h->last_pic_for_ec);
         ff_h264_ref_picture(h, &h->last_pic_for_ec, h->short_ref[0]);
     }
@@ -797,7 +789,7 @@
         && h->long_ref_count==0
         && (h->short_ref_count<=2 || h->pps.ref_count[0] <= 1 && h->pps.ref_count[1] <= 1 && pps_count == 1)
         && h->pps.ref_count[0]<=2 + (h->picture_structure != PICT_FRAME) + (2*!h->has_recovery_point)
-        && h->cur_pic_ptr->f.pict_type == AV_PICTURE_TYPE_I){
+        && h->cur_pic_ptr->f->pict_type == AV_PICTURE_TYPE_I){
         h->cur_pic_ptr->recovered |= 1;
         if(!h->avctx->has_b_frames)
             h->frame_recovered |= FRAME_RECOVERED_SEI;
