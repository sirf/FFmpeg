Entries are sorted chronologically from oldest to youngest within each release,
releases are sorted from youngest to oldest.

version <next>:
- Radiance HDR image support
- ddagrab (Desktop Duplication) video capture filter
- ffmpeg -shortest_buf_duration option
- ffmpeg now requires threading to be built
- ffmpeg now runs every muxer in a separate thread
- Add new mode to cropdetect filter to detect crop-area based on motion vectors and edges
- VAAPI decoding and encoding for 10/12bit 422, 10/12bit 444 HEVC and VP9
- WBMP (Wireless Application Protocol Bitmap) image format
- a3dscope filter
- bonk decoder and demuxer
- Micronas SC-4 audio decoder
- LAF demuxer
<<<<<<< HEAD
- added av_fast_recalloc() to libavutil
=======
- APAC decoder and demuxer
>>>>>>> dd2ea014


version 5.1:
- add ipfs/ipns protocol support
- dialogue enhance audio filter
- dropped obsolete XvMC hwaccel
- pcm-bluray encoder
- DFPWM audio encoder/decoder and raw muxer/demuxer
- SITI filter
- Vizrt Binary Image encoder/decoder
- avsynctest source filter
- feedback video filter
- pixelize video filter
- colormap video filter
- colorchart video source filter
- multiply video filter
- PGS subtitle frame merge bitstream filter
- blurdetect filter
- tiltshelf audio filter
- QOI image format support
- ffprobe -o option
- virtualbass audio filter
- VDPAU AV1 hwaccel
- PHM image format support
- remap_opencl filter
- added chromakey_cuda filter
- added bilateral_cuda filter


version 5.0:
- ADPCM IMA Westwood encoder
- Westwood AUD muxer
- ADPCM IMA Acorn Replay decoder
- Argonaut Games CVG demuxer
- Argonaut Games CVG muxer
- Concatf protocol
- afwtdn audio filter
- audio and video segment filters
- Apple Graphics (SMC) encoder
- hsvkey and hsvhold video filters
- adecorrelate audio filter
- atilt audio filter
- grayworld video filter
- AV1 Low overhead bitstream format muxer
- swscale slice threading
- MSN Siren decoder
- scharr video filter
- apsyclip audio filter
- morpho video filter
- amr parser
- (a)latency filters
- GEM Raster image decoder
- asdr audio filter
- speex decoder
- limitdiff video filter
- xcorrelate video filter
- varblur video filter
- huesaturation video filter
- colorspectrum source video filter
- RTP packetizer for uncompressed video (RFC 4175)
- bitpacked encoder
- VideoToolbox VP9 hwaccel
- VideoToolbox ProRes hwaccel
- support loongarch.
- aspectralstats audio filter
- adynamicsmooth audio filter
- libplacebo filter
- vflip_vulkan, hflip_vulkan and flip_vulkan filters
- adynamicequalizer audio filter
- yadif_videotoolbox filter
- VideoToolbox ProRes encoder
- anlmf audio filter
- IMF demuxer (experimental)


version 4.4:
- AudioToolbox output device
- MacCaption demuxer
- PGX decoder
- chromanr video filter
- VDPAU accelerated HEVC 10/12bit decoding
- ADPCM IMA Ubisoft APM encoder
- Rayman 2 APM muxer
- AV1 encoding support SVT-AV1
- Cineform HD encoder
- ADPCM Argonaut Games encoder
- Argonaut Games ASF muxer
- AV1 Low overhead bitstream format demuxer
- RPZA video encoder
- ADPCM IMA MOFLEX decoder
- MobiClip FastAudio decoder
- MobiClip video decoder
- MOFLEX demuxer
- MODS demuxer
- PhotoCD decoder
- MCA demuxer
- AV1 decoder (Hardware acceleration used only)
- SVS demuxer
- Argonaut Games BRP demuxer
- DAT demuxer
- aax demuxer
- IPU decoder, parser and demuxer
- Intel QSV-accelerated AV1 decoding
- Argonaut Games Video decoder
- libwavpack encoder removed
- ACE demuxer
- AVS3 demuxer
- AVS3 video decoder via libuavs3d
- Cintel RAW decoder
- VDPAU accelerated VP9 10/12bit decoding
- afreqshift and aphaseshift filters
- High Voltage Software ADPCM encoder
- LEGO Racers ALP (.tun & .pcm) muxer
- AV1 VAAPI decoder
- adenorm filter
- ADPCM IMA AMV encoder
- AMV muxer
- NVDEC AV1 hwaccel
- DXVA2/D3D11VA hardware accelerated AV1 decoding
- speechnorm filter
- SpeedHQ encoder
- asupercut filter
- asubcut filter
- Microsoft Paint (MSP) version 2 decoder
- Microsoft Paint (MSP) demuxer
- AV1 monochrome encoding support via libaom >= 2.0.1
- asuperpass and asuperstop filter
- shufflepixels filter
- tmidequalizer filter
- estdif filter
- epx filter
- Dolby E parser
- shear filter
- kirsch filter
- colortemperature filter
- colorcontrast filter
- PFM encoder
- colorcorrect filter
- binka demuxer
- XBM parser
- xbm_pipe demuxer
- colorize filter
- CRI parser
- aexciter audio filter
- exposure video filter
- monochrome video filter
- setts bitstream filter
- vif video filter
- OpenEXR image encoder
- Simbiosis IMX decoder
- Simbiosis IMX demuxer
- Digital Pictures SGA demuxer and decoders
- TTML subtitle encoder and muxer
- identity video filter
- msad video filter
- gophers protocol
- RIST protocol via librist


version 4.3:
- v360 filter
- Intel QSV-accelerated MJPEG decoding
- Intel QSV-accelerated VP9 decoding
- Support for TrueHD in mp4
- Support AMD AMF encoder on Linux (via Vulkan)
- IMM5 video decoder
- ZeroMQ protocol
- support Sipro ACELP.KELVIN decoding
- streamhash muxer
- sierpinski video source
- scroll video filter
- photosensitivity filter
- anlms filter
- arnndn filter
- bilateral filter
- maskedmin and maskedmax filters
- VDPAU VP9 hwaccel
- median filter
- QSV-accelerated VP9 encoding
- AV1 encoding support via librav1e
- AV1 frame merge bitstream filter
- AV1 Annex B demuxer
- axcorrelate filter
- mvdv decoder
- mvha decoder
- MPEG-H 3D Audio support in mp4
- thistogram filter
- freezeframes filter
- Argonaut Games ADPCM decoder
- Argonaut Games ASF demuxer
- xfade video filter
- xfade_opencl filter
- afirsrc audio filter source
- pad_opencl filter
- Simon & Schuster Interactive ADPCM decoder
- Real War KVAG demuxer
- CDToons video decoder
- siren audio decoder
- Rayman 2 ADPCM decoder
- Rayman 2 APM demuxer
- cas video filter
- High Voltage Software ADPCM decoder
- LEGO Racers ALP (.tun & .pcm) demuxer
- AMQP 0-9-1 protocol (RabbitMQ)
- Vulkan support
- avgblur_vulkan, overlay_vulkan, scale_vulkan and chromaber_vulkan filters
- ADPCM IMA MTF decoder
- FWSE demuxer
- DERF DPCM decoder
- DERF demuxer
- CRI HCA decoder
- CRI HCA demuxer
- overlay_cuda filter
- switch from AvxSynth to AviSynth+ on Linux
- mv30 decoder
- Expanded styling support for 3GPP Timed Text Subtitles (movtext)
- WebP parser
- tmedian filter
- maskedthreshold filter
- Support for muxing pcm and pgs in m2ts
- Cunning Developments ADPCM decoder
- asubboost filter
- Pro Pinball Series Soundbank demuxer
- pcm_rechunk bitstream filter
- scdet filter
- NotchLC decoder
- gradients source video filter
- MediaFoundation encoder wrapper
- untile filter
- Simon & Schuster Interactive ADPCM encoder
- PFM decoder
- dblur video filter
- Real War KVAG muxer


version 4.2:
- tpad filter
- AV1 decoding support through libdav1d
- dedot filter
- chromashift and rgbashift filters
- freezedetect filter
- truehd_core bitstream filter
- dhav demuxer
- PCM-DVD encoder
- GIF parser
- vividas demuxer
- hymt decoder
- anlmdn filter
- maskfun filter
- hcom demuxer and decoder
- ARBC decoder
- libaribb24 based ARIB STD-B24 caption support (profiles A and C)
- Support decoding of HEVC 4:4:4 content in nvdec and cuviddec
- removed libndi-newtek
- agm decoder
- KUX demuxer
- AV1 frame split bitstream filter
- lscr decoder
- lagfun filter
- asoftclip filter
- Support decoding of HEVC 4:4:4 content in vdpau
- colorhold filter
- xmedian filter
- asr filter
- showspatial multimedia filter
- VP4 video decoder
- IFV demuxer
- derain filter
- deesser filter
- mov muxer writes tracks with unspecified language instead of English by default
- add support for using clang to compile CUDA kernels


version 4.1:
- deblock filter
- tmix filter
- amplify filter
- fftdnoiz filter
- aderivative and aintegral audio filters
- pal75bars and pal100bars video filter sources
- support mbedTLS based TLS
- adeclick filter
- adeclip filter
- libtensorflow backend for DNN based filters like srcnn
- vc1 decoder is now bit-exact
- ATRAC9 decoder
- lensfun wrapper filter
- colorconstancy filter
- AVS2 video decoder via libdavs2
- IMM4 video decoder
- Brooktree ProSumer video decoder
- MatchWare Screen Capture Codec decoder
- WinCam Motion Video decoder
- 1D LUT filter (lut1d)
- RemotelyAnywhere Screen Capture decoder
- cue and acue filters
- support for AV1 in MP4
- transpose_npp filter
- AVS2 video encoder via libxavs2
- amultiply filter
- Block-Matching 3d (bm3d) denoising filter
- acrossover filter
- ilbc decoder
- audio denoiser as afftdn filter
- AV1 parser
- SER demuxer
- sinc audio filter source
- chromahold filter
- setparams filter
- vibrance filter
- decoding S12M timecode in h264
- xstack filter
- pcm vidc decoder and encoder
- (a)graphmonitor filter
- yadif_cuda filter


version 4.0:
- Bitstream filters for editing metadata in H.264, HEVC and MPEG-2 streams
- Dropped support for OpenJPEG versions 2.0 and below. Using OpenJPEG now
  requires 2.1 (or later) and pkg-config.
- VDA dropped (use VideoToolbox instead)
- MagicYUV encoder
- Raw AMR-NB and AMR-WB demuxers
- TiVo ty/ty+ demuxer
- Intel QSV-accelerated MJPEG encoding
- PCE support for extended channel layouts in the AAC encoder
- native aptX and aptX HD encoder and decoder
- Raw aptX and aptX HD muxer and demuxer
- NVIDIA NVDEC-accelerated H.264, HEVC, MJPEG, MPEG-1/2/4, VC1, VP8/9 hwaccel decoding
- Intel QSV-accelerated overlay filter
- mcompand audio filter
- acontrast audio filter
- OpenCL overlay filter
- video mix filter
- video normalize filter
- audio lv2 wrapper filter
- VAAPI MJPEG and VP8 decoding
- AMD AMF H.264 and HEVC encoders
- video fillborders filter
- video setrange filter
- nsp demuxer
- support LibreSSL (via libtls)
- AVX-512/ZMM support added
- Dropped support for building for Windows XP. The minimum supported Windows
  version is Windows Vista.
- deconvolve video filter
- entropy video filter
- hilbert audio filter source
- aiir audio filter
- aiff: add support for CD-ROM XA ADPCM
- Removed the ffserver program
- Removed the ffmenc and ffmdec muxer and demuxer
- VideoToolbox HEVC encoder and hwaccel
- VAAPI-accelerated ProcAmp (color balance), denoise and sharpness filters
- Add android_camera indev
- codec2 en/decoding via libcodec2
- muxer/demuxer for raw codec2 files and .c2 files
- Moved nvidia codec headers into an external repository.
  They can be found at http://git.videolan.org/?p=ffmpeg/nv-codec-headers.git
- native SBC encoder and decoder
- drmeter audio filter
- hapqa_extract bitstream filter
- filter_units bitstream filter
- AV1 Support through libaom
- E-AC-3 dependent frames support
- bitstream filter for extracting E-AC-3 core
- Haivision SRT protocol via libsrt
- segafilm muxer
- vfrdet filter
- SRCNN filter


version 3.4:
- deflicker video filter
- doubleweave video filter
- lumakey video filter
- pixscope video filter
- oscilloscope video filter
- config.log and other configuration files moved into ffbuild/ directory
- update cuvid/nvenc headers to Video Codec SDK 8.0.14
- afir audio filter
- scale_cuda CUDA based video scale filter
- librsvg support for svg rasterization
- crossfeed audio filter
- spec compliant VP9 muxing support in MP4
- remove the libnut muxer/demuxer wrappers
- remove the libschroedinger encoder/decoder wrappers
- surround audio filter
- sofalizer filter switched to libmysofa
- Gremlin Digital Video demuxer and decoder
- headphone audio filter
- superequalizer audio filter
- roberts video filter
- The x86 assembler default switched from yasm to nasm, pass
  --x86asmexe=yasm to configure to restore the old behavior.
- additional frame format support for Interplay MVE movies
- support for decoding through D3D11VA in ffmpeg
- limiter video filter
- libvmaf video filter
- Dolby E decoder and SMPTE 337M demuxer
- unpremultiply video filter
- tlut2 video filter
- floodfill video filter
- pseudocolor video filter
- raw G.726 muxer and demuxer, left- and right-justified
- NewTek NDI input/output device
- Some video filters with several inputs now use a common set of options:
  blend, libvmaf, lut3d, overlay, psnr, ssim.
  They must always be used by name.
- FITS demuxer and decoder
- FITS muxer and encoder
- add --disable-autodetect build switch
- drop deprecated qtkit input device (use avfoundation instead)
- despill video filter
- haas audio filter
- SUP/PGS subtitle muxer
- convolve video filter
- VP9 tile threading support
- KMS screen grabber
- CUDA thumbnail filter
- V4L2 mem2mem HW assisted codecs
- Rockchip MPP hardware decoding
- vmafmotion video filter
- use MIME type "G726" for little-endian G.726, "AAL2-G726" for big-endian G.726


version 3.3:
- CrystalHD decoder moved to new decode API
- add internal ebur128 library, remove external libebur128 dependency
- Pro-MPEG CoP #3-R2 FEC protocol
- premultiply video filter
- Support for spherical videos
- configure now fails if autodetect-libraries are requested but not found
- PSD Decoder
- 16.8 floating point pcm decoder
- 24.0 floating point pcm decoder
- Apple Pixlet decoder
- QDMC audio decoder
- NewTek SpeedHQ decoder
- MIDI Sample Dump Standard demuxer
- readeia608 filter
- Sample Dump eXchange demuxer
- abitscope multimedia filter
- Scenarist Closed Captions demuxer and muxer
- threshold filter
- midequalizer filter
- Optimal Huffman tables for (M)JPEG encoding
- VAAPI-accelerated MPEG-2 and VP8 encoding
- FM Screen Capture Codec decoder
- native Opus encoder
- ScreenPressor decoder
- incomplete ClearVideo decoder
- Intel QSV video scaling and deinterlacing filters
- Support MOV with multiple sample description tables
- XPM decoder
- Removed the legacy X11 screen grabber, use XCB instead
- MPEG-7 Video Signature filter
- Removed asyncts filter (use af_aresample instead)
- Intel QSV-accelerated VP8 video decoding
- VAAPI-accelerated deinterlacing


version 3.2:
- libopenmpt demuxer
- tee protocol
- Changed metadata print option to accept general urls
- Alias muxer for Ogg Video (.ogv)
- VP8 in Ogg muxing
- curves filter doesn't automatically insert points at x=0 and x=1 anymore
- 16-bit support in curves filter and selectivecolor filter
- OpenH264 decoder wrapper
- MediaCodec H.264/HEVC/MPEG-4/VP8/VP9 hwaccel
- True Audio (TTA) muxer
- crystalizer audio filter
- acrusher audio filter
- bitplanenoise video filter
- floating point support in als decoder
- fifo muxer
- maskedclamp filter
- hysteresis filter
- lut2 filter
- yuvtestsrc filter
- CUDA CUVID H.263/VP8/VP9/10 bit HEVC (Dithered) Decoding
- vaguedenoiser filter
- added threads option per filter instance
- weave filter
- gblur filter
- avgblur filter
- sobel and prewitt filter
- MediaCodec HEVC/MPEG-4/VP8/VP9 decoding
- Meridian Lossless Packing (MLP) / TrueHD encoder
- Non-Local Means (nlmeans) denoising filter
- sdl2 output device and ffplay support
- sdl1 output device and sdl1 support removed
- extended mov edit list support
- libfaac encoder removed
- Matroska muxer now writes CRC32 elements by default in all Level 1 elements
- sidedata video and asidedata audio filter
- Changed mapping of rtp MIME type G726 to codec g726le.
- spec compliant VAAPI/DXVA2 VC-1 decoding of slices in frame-coded images


version 3.1:
- DXVA2-accelerated HEVC Main10 decoding
- fieldhint filter
- loop video filter and aloop audio filter
- Bob Weaver deinterlacing filter
- firequalizer filter
- datascope filter
- bench and abench filters
- ciescope filter
- protocol blacklisting API
- MediaCodec H264 decoding
- VC-2 HQ RTP payload format (draft v1) depacketizer and packetizer
- VP9 RTP payload format (draft v2) packetizer
- AudioToolbox audio decoders
- AudioToolbox audio encoders
- coreimage filter (GPU based image filtering on OSX)
- libdcadec removed
- bitstream filter for extracting DTS core
- ADPCM IMA DAT4 decoder
- musx demuxer
- aix demuxer
- remap filter
- hash and framehash muxers
- colorspace filter
- hdcd filter
- readvitc filter
- VAAPI-accelerated format conversion and scaling
- libnpp/CUDA-accelerated format conversion and scaling
- Duck TrueMotion 2.0 Real Time decoder
- Wideband Single-bit Data (WSD) demuxer
- VAAPI-accelerated H.264/HEVC/MJPEG encoding
- DTS Express (LBR) decoder
- Generic OpenMAX IL encoder with support for Raspberry Pi
- IFF ANIM demuxer & decoder
- Direct Stream Transfer (DST) decoder
- loudnorm filter
- MTAF demuxer and decoder
- MagicYUV decoder
- OpenExr improvements (tile data and B44/B44A support)
- BitJazz SheerVideo decoder
- CUDA CUVID H264/HEVC decoder
- 10-bit depth support in native utvideo decoder
- libutvideo wrapper removed
- YUY2 Lossless Codec decoder
- VideoToolbox H.264 encoder


version 3.0:
- Common Encryption (CENC) MP4 encoding and decoding support
- DXV decoding
- extrastereo filter
- ocr filter
- alimiter filter
- stereowiden filter
- stereotools filter
- rubberband filter
- tremolo filter
- agate filter
- chromakey filter
- maskedmerge filter
- Screenpresso SPV1 decoding
- chromaprint fingerprinting muxer
- ffplay dynamic volume control
- displace filter
- selectivecolor filter
- extensive native AAC encoder improvements and removal of experimental flag
- ADPCM PSX decoder
- 3dostr, dcstr, fsb, genh, vag, xvag, ads, msf, svag & vpk demuxer
- zscale filter
- wve demuxer
- zero-copy Intel QSV transcoding in ffmpeg
- shuffleframes filter
- SDX2 DPCM decoder
- vibrato filter
- innoHeim/Rsupport Screen Capture Codec decoder
- ADPCM AICA decoder
- Interplay ACM demuxer and audio decoder
- XMA1 & XMA2 decoder
- realtime filter
- anoisesrc audio filter source
- IVR demuxer
- compensationdelay filter
- acompressor filter
- support encoding 16-bit RLE SGI images
- apulsator filter
- sidechaingate audio filter
- mipsdspr1 option has been renamed to mipsdsp
- aemphasis filter
- mips32r5 option has been removed
- mips64r6 option has been removed
- DXVA2-accelerated VP9 decoding
- SOFAlizer: virtual binaural acoustics filter
- VAAPI VP9 hwaccel
- audio high-order multiband parametric equalizer
- automatic bitstream filtering
- showspectrumpic filter
- libstagefright support removed
- spectrumsynth filter
- ahistogram filter
- only seek with the right mouse button in ffplay
- toggle full screen when double-clicking with the left mouse button in ffplay
- afftfilt filter
- convolution filter
- libquvi support removed
- support for dvaudio in wav and avi
- libaacplus and libvo-aacenc support removed
- Cineform HD decoder
- new DCA decoder with full support for DTS-HD extensions
- significant performance improvements in Windows Television (WTV) demuxer
- nnedi deinterlacer
- streamselect video and astreamselect audio filter
- swaprect filter
- metadata video and ametadata audio filter
- SMPTE VC-2 HQ profile support for the Dirac decoder
- SMPTE VC-2 native encoder supporting the HQ profile


version 2.8:
- colorkey video filter
- BFSTM/BCSTM demuxer
- little-endian ADPCM_THP decoder
- Hap decoder and encoder
- DirectDraw Surface image/texture decoder
- ssim filter
- optional new ASF demuxer
- showvolume filter
- Many improvements to the JPEG 2000 decoder
- Go2Meeting decoding support
- adrawgraph audio and drawgraph video filter
- removegrain video filter
- Intel QSV-accelerated MPEG-2 video and HEVC encoding
- Intel QSV-accelerated MPEG-2 video and HEVC decoding
- Intel QSV-accelerated VC-1 video decoding
- libkvazaar HEVC encoder
- erosion, dilation, deflate and inflate video filters
- Dynamic Audio Normalizer as dynaudnorm filter
- Reverse video and areverse audio filter
- Random filter
- deband filter
- AAC fixed-point decoding
- sidechaincompress audio filter
- bitstream filter for converting HEVC from MP4 to Annex B
- acrossfade audio filter
- allyuv and allrgb video sources
- atadenoise video filter
- OS X VideoToolbox support
- aphasemeter filter
- showfreqs filter
- vectorscope filter
- waveform filter
- hstack and vstack filter
- Support DNx100 (1440x1080@8)
- VAAPI hevc hwaccel
- VDPAU hevc hwaccel
- framerate filter
- Switched default encoders for webm to VP9 and Opus
- Removed experimental flag from the JPEG 2000 encoder


version 2.7:
- FFT video filter
- TDSC decoder
- DTS lossless extension (XLL) decoding (not lossless, disabled by default)
- showwavespic filter
- DTS decoding through libdcadec
- Drop support for nvenc API before 5.0
- nvenc HEVC encoder
- Detelecine filter
- Intel QSV-accelerated H.264 encoding
- MMAL-accelerated H.264 decoding
- basic APNG encoder and muxer with default extension "apng"
- unpack DivX-style packed B-frames in MPEG-4 bitstream filter
- WebM Live Chunk Muxer
- nvenc level and tier options
- chorus filter
- Canopus HQ/HQA decoder
- Automatically rotate videos based on metadata in ffmpeg
- improved Quickdraw compatibility
- VP9 high bit-depth and extended colorspaces decoding support
- WebPAnimEncoder API when available for encoding and muxing WebP
- Direct3D11-accelerated decoding
- Support Secure Transport
- Multipart JPEG demuxer


version 2.6:
- nvenc encoder
- 10bit spp filter
- colorlevels filter
- RIFX format for *.wav files
- RTP/mpegts muxer
- non continuous cache protocol support
- tblend filter
- cropdetect support for non 8bpp, absolute (if limit >= 1) and relative (if limit < 1.0) threshold
- Camellia symmetric block cipher
- OpenH264 encoder wrapper
- VOC seeking support
- Closed caption Decoder
- fspp, uspp, pp7 MPlayer postprocessing filters ported to native filters
- showpalette filter
- Twofish symmetric block cipher
- Support DNx100 (960x720@8)
- eq2 filter ported from libmpcodecs as eq filter
- removed libmpcodecs
- Changed default DNxHD colour range in QuickTime .mov derivatives to mpeg range
- ported softpulldown filter from libmpcodecs as repeatfields filter
- dcshift filter
- RTP depacketizer for loss tolerant payload format for MP3 audio (RFC 5219)
- RTP depacketizer for AC3 payload format (RFC 4184)
- palettegen and paletteuse filters
- VP9 RTP payload format (draft 0) experimental depacketizer
- RTP depacketizer for DV (RFC 6469)
- DXVA2-accelerated HEVC decoding
- AAC ELD 480 decoding
- Intel QSV-accelerated H.264 decoding
- DSS SP decoder and DSS demuxer
- Fix stsd atom corruption in DNxHD QuickTimes
- Canopus HQX decoder
- RTP depacketization of T.140 text (RFC 4103)
- Port MIPS optimizations to 64-bit


version 2.5:
- HEVC/H.265 RTP payload format (draft v6) packetizer
- SUP/PGS subtitle demuxer
- ffprobe -show_pixel_formats option
- CAST128 symmetric block cipher, ECB mode
- STL subtitle demuxer and decoder
- libutvideo YUV 4:2:2 10bit support
- XCB-based screen-grabber
- UDP-Lite support (RFC 3828)
- xBR scaling filter
- AVFoundation screen capturing support
- ffserver supports codec private options
- creating DASH compatible fragmented MP4, MPEG-DASH segmenting muxer
- WebP muxer with animated WebP support
- zygoaudio decoding support
- APNG demuxer
- postproc visualization support


version 2.4:
- Icecast protocol
- ported lenscorrection filter from frei0r filter
- large optimizations in dctdnoiz to make it usable
- ICY metadata are now requested by default with the HTTP protocol
- support for using metadata in stream specifiers in fftools
- LZMA compression support in TIFF decoder
- H.261 RTP payload format (RFC 4587) depacketizer and experimental packetizer
- HEVC/H.265 RTP payload format (draft v6) depacketizer
- added codecview filter to visualize information exported by some codecs
- Matroska 3D support thorugh side data
- HTML generation using texi2html is deprecated in favor of makeinfo/texi2any
- silenceremove filter


version 2.3:
- AC3 fixed-point decoding
- shuffleplanes filter
- subfile protocol
- Phantom Cine demuxer
- replaygain data export
- VP7 video decoder
- Alias PIX image encoder and decoder
- Improvements to the BRender PIX image decoder
- Improvements to the XBM decoder
- QTKit input device
- improvements to OpenEXR image decoder
- support decoding 16-bit RLE SGI images
- GDI screen grabbing for Windows
- alternative rendition support for HTTP Live Streaming
- AVFoundation input device
- Direct Stream Digital (DSD) decoder
- Magic Lantern Video (MLV) demuxer
- On2 AVC (Audio for Video) decoder
- support for decoding through DXVA2 in ffmpeg
- libbs2b-based stereo-to-binaural audio filter
- libx264 reference frames count limiting depending on level
- native Opus decoder
- display matrix export and rotation API
- WebVTT encoder
- showcqt multimedia filter
- zoompan filter
- signalstats filter
- hqx filter (hq2x, hq3x, hq4x)
- flanger filter
- Image format auto-detection
- LRC demuxer and muxer
- Samba protocol (via libsmbclient)
- WebM DASH Manifest muxer
- libfribidi support in drawtext


version 2.2:

- HNM version 4 demuxer and video decoder
- Live HDS muxer
- setsar/setdar filters now support variables in ratio expressions
- elbg filter
- string validation in ffprobe
- support for decoding through VDPAU in ffmpeg (the -hwaccel option)
- complete Voxware MetaSound decoder
- remove mp3_header_compress bitstream filter
- Windows resource files for shared libraries
- aeval filter
- stereoscopic 3d metadata handling
- WebP encoding via libwebp
- ATRAC3+ decoder
- VP8 in Ogg demuxing
- side & metadata support in NUT
- framepack filter
- XYZ12 rawvideo support in NUT
- Exif metadata support in WebP decoder
- OpenGL device
- Use metadata_header_padding to control padding in ID3 tags (currently used in
  MP3, AIFF, and OMA files), FLAC header, and the AVI "junk" block.
- Mirillis FIC video decoder
- Support DNx444
- libx265 encoder
- dejudder filter
- Autodetect VDA like all other hardware accelerations
- aliases and defaults for Ogg subtypes (opus, spx)


version 2.1:

- aecho filter
- perspective filter ported from libmpcodecs
- ffprobe -show_programs option
- compand filter
- RTMP seek support
- when transcoding with ffmpeg (i.e. not streamcopying), -ss is now accurate
  even when used as an input option. Previous behavior can be restored with
  the -noaccurate_seek option.
- ffmpeg -t option can now be used for inputs, to limit the duration of
  data read from an input file
- incomplete Voxware MetaSound decoder
- read EXIF metadata from JPEG
- DVB teletext decoder
- phase filter ported from libmpcodecs
- w3fdif filter
- Opus support in Matroska
- FFV1 version 1.3 is stable and no longer experimental
- FFV1: YUVA(444,422,420) 9, 10 and 16 bit support
- changed DTS stream id in lavf mpeg ps muxer from 0x8a to 0x88, to be
  more consistent with other muxers.
- adelay filter
- pullup filter ported from libmpcodecs
- ffprobe -read_intervals option
- Lossless and alpha support for WebP decoder
- Error Resilient AAC syntax (ER AAC LC) decoding
- Low Delay AAC (ER AAC LD) decoding
- mux chapters in ASF files
- SFTP protocol (via libssh)
- libx264: add ability to encode in YUVJ422P and YUVJ444P
- Fraps: use BT.709 colorspace by default for yuv, as reference fraps decoder does
- make decoding alpha optional for prores, ffv1 and vp6 by setting
  the skip_alpha flag.
- ladspa wrapper filter
- native VP9 decoder
- dpx parser
- max_error_rate parameter in ffmpeg
- PulseAudio output device
- ReplayGain scanner
- Enhanced Low Delay AAC (ER AAC ELD) decoding (no LD SBR support)
- Linux framebuffer output device
- HEVC decoder
- raw HEVC, HEVC in MOV/MP4, HEVC in Matroska, HEVC in MPEG-TS demuxing
- mergeplanes filter


version 2.0:

- curves filter
- reference-counting for AVFrame and AVPacket data
- ffmpeg now fails when input options are used for output file
  or vice versa
- support for Monkey's Audio versions from 3.93
- perms and aperms filters
- audio filtering support in ffplay
- 10% faster aac encoding on x86 and MIPS
- sine audio filter source
- WebP demuxing and decoding support
- ffmpeg options -filter_script and -filter_complex_script, which allow a
  filtergraph description to be read from a file
- OpenCL support
- audio phaser filter
- separatefields filter
- libquvi demuxer
- uniform options syntax across all filters
- telecine filter
- interlace filter
- smptehdbars source
- inverse telecine filters (fieldmatch and decimate)
- colorbalance filter
- colorchannelmixer filter
- The matroska demuxer can now output proper verbatim ASS packets. It will
  become the default at the next libavformat major bump.
- decent native animated GIF encoding
- asetrate filter
- interleave filter
- timeline editing with filters
- vidstabdetect and vidstabtransform filters for video stabilization using
  the vid.stab library
- astats filter
- trim and atrim filters
- ffmpeg -t and -ss (output-only) options are now sample-accurate when
  transcoding audio
- Matroska muxer can now put the index at the beginning of the file.
- extractplanes filter
- avectorscope filter
- ADPCM DTK decoder
- ADP demuxer
- RSD demuxer
- RedSpark demuxer
- ADPCM IMA Radical decoder
- zmq filters
- DCT denoiser filter (dctdnoiz)
- Wavelet denoiser filter ported from libmpcodecs as owdenoise (formerly "ow")
- Apple Intermediate Codec decoder
- Escape 130 video decoder
- FTP protocol support
- V4L2 output device
- 3D LUT filter (lut3d)
- SMPTE 302M audio encoder
- support for slice multithreading in libavfilter
- Hald CLUT support (generation and filtering)
- VC-1 interlaced B-frame support
- support for WavPack muxing (raw and in Matroska)
- XVideo output device
- vignette filter
- True Audio (TTA) encoder
- Go2Webinar decoder
- mcdeint filter ported from libmpcodecs
- sab filter ported from libmpcodecs
- ffprobe -show_chapters option
- WavPack encoding through libwavpack
- rotate filter
- spp filter ported from libmpcodecs
- libgme support
- psnr filter


version 1.2:

- VDPAU hardware acceleration through normal hwaccel
- SRTP support
- Error diffusion dither in Swscale
- Chained Ogg support
- Theora Midstream reconfiguration support
- EVRC decoder
- audio fade filter
- filtering audio with unknown channel layout
- allpass, bass, bandpass, bandreject, biquad, equalizer, highpass, lowpass
  and treble audio filter
- improved showspectrum filter, with multichannel support and sox-like colors
- histogram filter
- tee muxer
- il filter ported from libmpcodecs
- support ID3v2 tags in ASF files
- encrypted TTA stream decoding support
- RF64 support in WAV muxer
- noise filter ported from libmpcodecs
- Subtitles character encoding conversion
- blend filter
- stereo3d filter ported from libmpcodecs


version 1.1:

- stream disposition information printing in ffprobe
- filter for loudness analysis following EBU R128
- Opus encoder using libopus
- ffprobe -select_streams option
- Pinnacle TARGA CineWave YUV16 decoder
- TAK demuxer, decoder and parser
- DTS-HD demuxer
- remove -same_quant, it hasn't worked for years
- FFM2 support
- X-Face image encoder and decoder
- 24-bit FLAC encoding
- multi-channel ALAC encoding up to 7.1
- metadata (INFO tag) support in WAV muxer
- subtitles raw text decoder
- support for building DLLs using MSVC
- LVF demuxer
- ffescape tool
- metadata (info chunk) support in CAF muxer
- field filter ported from libmpcodecs
- AVR demuxer
- geq filter ported from libmpcodecs
- remove ffserver daemon mode
- AST muxer/demuxer
- new expansion syntax for drawtext
- BRender PIX image decoder
- ffprobe -show_entries option
- ffprobe -sections option
- ADPCM IMA Dialogic decoder
- BRSTM demuxer
- animated GIF decoder and demuxer
- PVF demuxer
- subtitles filter
- IRCAM muxer/demuxer
- Paris Audio File demuxer
- Virtual concatenation demuxer
- VobSub demuxer
- JSON captions for TED talks decoding support
- SOX Resampler support in libswresample
- aselect filter
- SGI RLE 8-bit / Silicon Graphics RLE 8-bit video decoder
- Silicon Graphics Motion Video Compressor 1 & 2 decoder
- Silicon Graphics Movie demuxer
- apad filter
- Resolution & pixel format change support with multithreading for H.264
- documentation split into per-component manuals
- pp (postproc) filter ported from MPlayer
- NIST Sphere demuxer
- MPL2, VPlayer, MPlayer, AQTitle, PJS and SubViewer v1 subtitles demuxers and decoders
- Sony Wave64 muxer
- adobe and limelight publisher authentication in RTMP
- data: URI scheme
- support building on the Plan 9 operating system
- kerndeint filter ported from MPlayer
- histeq filter ported from VirtualDub
- Megalux Frame demuxer
- 012v decoder
- Improved AVC Intra decoding support


version 1.0:

- INI and flat output in ffprobe
- Scene detection in libavfilter
- Indeo Audio decoder
- channelsplit audio filter
- setnsamples audio filter
- atempo filter
- ffprobe -show_data option
- RTMPT protocol support
- iLBC encoding/decoding via libilbc
- Microsoft Screen 1 decoder
- join audio filter
- audio channel mapping filter
- Microsoft ATC Screen decoder
- RTSP listen mode
- TechSmith Screen Codec 2 decoder
- AAC encoding via libfdk-aac
- Microsoft Expression Encoder Screen decoder
- RTMPS protocol support
- RTMPTS protocol support
- RTMPE protocol support
- RTMPTE protocol support
- showwaves and showspectrum filter
- LucasArts SMUSH SANM playback support
- LucasArts SMUSH VIMA audio decoder (ADPCM)
- LucasArts SMUSH demuxer
- SAMI, RealText and SubViewer demuxers and decoders
- Heart Of Darkness PAF playback support
- iec61883 device
- asettb filter
- new option: -progress
- 3GPP Timed Text encoder/decoder
- GeoTIFF decoder support
- ffmpeg -(no)stdin option
- Opus decoder using libopus
- caca output device using libcaca
- alphaextract and alphamerge filters
- concat filter
- flite filter
- Canopus Lossless Codec decoder
- bitmap subtitles in filters (experimental and temporary)
- MP2 encoding via TwoLAME
- bmp parser
- smptebars source
- asetpts filter
- hue filter
- ICO muxer
- SubRip encoder and decoder without embedded timing
- edge detection filter
- framestep filter
- ffmpeg -shortest option is now per-output file
  -pass and -passlogfile are now per-output stream
- volume measurement filter
- Ut Video encoder
- Microsoft Screen 2 decoder
- smartblur filter ported from MPlayer
- CPiA decoder
- decimate filter ported from MPlayer
- RTP depacketization of JPEG
- Smooth Streaming live segmenter muxer
- F4V muxer
- sendcmd and asendcmd filters
- WebVTT demuxer and decoder (simple tags supported)
- RTP packetization of JPEG
- faststart option in the MOV/MP4 muxer
- support for building with MSVC


version 0.11:

- Fixes: CVE-2012-2772, CVE-2012-2774, CVE-2012-2775, CVE-2012-2776, CVE-2012-2777,
         CVE-2012-2779, CVE-2012-2782, CVE-2012-2783, CVE-2012-2784, CVE-2012-2785,
         CVE-2012-2786, CVE-2012-2787, CVE-2012-2788, CVE-2012-2789, CVE-2012-2790,
         CVE-2012-2791, CVE-2012-2792, CVE-2012-2793, CVE-2012-2794, CVE-2012-2795,
         CVE-2012-2796, CVE-2012-2797, CVE-2012-2798, CVE-2012-2799, CVE-2012-2800,
         CVE-2012-2801, CVE-2012-2802, CVE-2012-2803, CVE-2012-2804,
- v408 Quicktime and Microsoft AYUV Uncompressed 4:4:4:4 encoder and decoder
- setfield filter
- CDXL demuxer and decoder
- Apple ProRes encoder
- ffprobe -count_packets and -count_frames options
- Sun Rasterfile Encoder
- ID3v2 attached pictures reading and writing
- WMA Lossless decoder
- bluray protocol
- blackdetect filter
- libutvideo encoder wrapper (--enable-libutvideo)
- swapuv filter
- bbox filter
- XBM encoder and decoder
- RealAudio Lossless decoder
- ZeroCodec decoder
- tile video filter
- Metal Gear Solid: The Twin Snakes demuxer
- OpenEXR image decoder
- removelogo filter
- drop support for ffmpeg without libavfilter
- drawtext video filter: fontconfig support
- ffmpeg -benchmark_all option
- super2xsai filter ported from libmpcodecs
- add libavresample audio conversion library for compatibility
- MicroDVD decoder
- Avid Meridien (AVUI) encoder and decoder
- accept + prefix to -pix_fmt option to disable automatic conversions.
- complete audio filtering in libavfilter and ffmpeg
- add fps filter
- vorbis parser
- png parser
- audio mix filter
- ffv1: support (draft) version 1.3


version 0.10:

- Fixes: CVE-2011-3929, CVE-2011-3934, CVE-2011-3935, CVE-2011-3936,
         CVE-2011-3937, CVE-2011-3940, CVE-2011-3941, CVE-2011-3944,
         CVE-2011-3945, CVE-2011-3946, CVE-2011-3947, CVE-2011-3949,
         CVE-2011-3950, CVE-2011-3951, CVE-2011-3952
- v410 Quicktime Uncompressed 4:4:4 10-bit encoder and decoder
- SBaGen (SBG) binaural beats script demuxer
- OpenMG Audio muxer
- Timecode extraction in DV and MOV
- thumbnail video filter
- XML output in ffprobe
- asplit audio filter
- tinterlace video filter
- astreamsync audio filter
- amerge audio filter
- ISMV (Smooth Streaming) muxer
- GSM audio parser
- SMJPEG muxer
- XWD encoder and decoder
- Automatic thread count based on detection number of (available) CPU cores
- y41p Brooktree Uncompressed 4:1:1 12-bit encoder and decoder
- ffprobe -show_error option
- Avid 1:1 10-bit RGB Packer codec
- v308 Quicktime Uncompressed 4:4:4 encoder and decoder
- yuv4 libquicktime packed 4:2:0 encoder and decoder
- ffprobe -show_frames option
- silencedetect audio filter
- ffprobe -show_program_version, -show_library_versions, -show_versions options
- rv34: frame-level multi-threading
- optimized iMDCT transform on x86 using SSE for for mpegaudiodec
- Improved PGS subtitle decoder
- dumpgraph option to lavfi device
- r210 and r10k encoders
- ffwavesynth decoder
- aviocat tool
- ffeval tool
- support encoding and decoding 4-channel SGI images


version 0.9:

- openal input device added
- boxblur filter added
- BWF muxer
- Flash Screen Video 2 decoder
- lavfi input device added
- added avconv, which is almost the same for now, except
for a few incompatible changes in the options, which will hopefully make them
easier to use. The changes are:
    * The options placement is now strictly enforced! While in theory the
      options for ffmpeg should be given in [input options] -i INPUT [output
      options] OUTPUT order, in practice it was possible to give output options
      before the -i and it mostly worked. Except when it didn't - the behavior was
      a bit inconsistent. In avconv, it is not possible to mix input and output
      options. All non-global options are reset after an input or output filename.
    * All per-file options are now truly per-file - they apply only to the next
      input or output file and specifying different values for different files
      will now work properly (notably -ss and -t options).
    * All per-stream options are now truly per-stream - it is possible to
      specify which stream(s) should a given option apply to. See the Stream
      specifiers section in the avconv manual for details.
    * In ffmpeg some options (like -newvideo/-newaudio/...) are irregular in the
      sense that they're specified after the output filename instead of before,
      like all other options. In avconv this irregularity is removed, all options
      apply to the next input or output file.
    * -newvideo/-newaudio/-newsubtitle options were removed. Not only were they
      irregular and highly confusing, they were also redundant. In avconv the -map
      option will create new streams in the output file and map input streams to
      them. E.g. avconv -i INPUT -map 0 OUTPUT will create an output stream for
      each stream in the first input file.
    * The -map option now has slightly different and more powerful syntax:
        + Colons (':') are used to separate file index/stream type/stream index
          instead of dots. Comma (',') is used to separate the sync stream instead
          of colon.. This is done for consistency with other options.
        + It's possible to specify stream type. E.g. -map 0:a:2 creates an
          output stream from the third input audio stream.
        + Omitting the stream index now maps all the streams of the given type,
          not just the first. E.g. -map 0:s creates output streams for all the
          subtitle streams in the first input file.
        + Since -map can now match multiple streams, negative mappings were
          introduced. Negative mappings disable some streams from an already
          defined map. E.g. '-map 0 -map -0:a:1' means 'create output streams for
          all the stream in the first input file, except for the second audio
          stream'.
    * There is a new option -c (or -codec) for choosing the decoder/encoder to
      use, which makes it possible to precisely specify target stream(s) consistently with
      other options. E.g. -c:v lib264 sets the codec for all video streams, -c:a:0
      libvorbis sets the codec for the first audio stream and -c copy copies all
      the streams without reencoding. Old -vcodec/-acodec/-scodec options are now
      aliases to -c:v/a/s
    * It is now possible to precisely specify which stream should an AVOption
      apply to. E.g. -b:v:0 2M sets the bitrate for the first video stream, while
      -b:a 128k sets the bitrate for all audio streams. Note that the old -ab 128k
      syntax is deprecated and will stop working soon.
    * -map_chapters now takes only an input file index and applies to the next
      output file. This is consistent with how all the other options work.
    * -map_metadata now takes only an input metadata specifier and applies to
      the next output file. Output metadata specifier is now part of the option
      name, similarly to the AVOptions/map/codec feature above.
    * -metadata can now be used to set metadata on streams and chapters, e.g.
      -metadata:s:1 language=eng sets the language of the first stream to 'eng'.
      This made -vlang/-alang/-slang options redundant, so they were removed.
    * -qscale option now uses stream specifiers and applies to all streams, not
      just video. I.e. plain -qscale number would now apply to all streams. To get
      the old behavior, use -qscale:v. Also there is now a shortcut -q for -qscale
      and -aq is now an alias for -q:a.
    * -vbsf/-absf/-sbsf options were removed and replaced by a -bsf option which
      uses stream specifiers. Use -bsf:v/a/s instead of the old options.
    * -itsscale option now uses stream specifiers, so its argument is only the
      scale parameter.
    * -intra option was removed, use -g 0 for the same effect.
    * -psnr option was removed, use -flags +psnr for the same effect.
    * -vf option is now an alias to the new -filter option, which uses stream specifiers.
    * -vframes/-aframes/-dframes options are now aliases to the new -frames option.
    * -vtag/-atag/-stag options are now aliases to the new -tag option.
- XMV demuxer
- LOAS demuxer
- ashowinfo filter added
- Windows Media Image decoder
- amovie source added
- LATM muxer/demuxer
- Speex encoder via libspeex
- JSON output in ffprobe
- WTV muxer
- Optional C++ Support (needed for libstagefright)
- H.264 Decoding on Android via Stagefright
- Prores decoder
- BIN/XBIN/ADF/IDF text file decoder
- aconvert audio filter added
- audio support to lavfi input device added
- libcdio-paranoia input device for audio CD grabbing
- Apple ProRes decoder
- CELT in Ogg demuxing
- G.723.1 demuxer and decoder
- libmodplug support (--enable-libmodplug)
- VC-1 interlaced decoding
- libutvideo wrapper (--enable-libutvideo)
- aevalsrc audio source added
- Ut Video decoder
- Speex encoding via libspeex
- 4:2:2 H.264 decoding support
- 4:2:2 and 4:4:4 H.264 encoding with libx264
- Pulseaudio input device
- Prores encoder
- Video Decoder Acceleration (VDA) HWAccel module.
- replacement Indeo 3 decoder
- new ffmpeg option: -map_channel
- volume audio filter added
- earwax audio filter added
- libv4l2 support (--enable-libv4l2)
- TLS/SSL and HTTPS protocol support
- AVOptions API rewritten and documented
- most of CODEC_FLAG2_*, some CODEC_FLAG_* and many codec-specific fields in
  AVCodecContext deprecated. Codec private options should be used instead.
- Properly working defaults in libx264 wrapper, support for native presets.
- Encrypted OMA files support
- Discworld II BMV decoding support
- VBLE Decoder
- OS X Video Decoder Acceleration (VDA) support
- compact and csv output in ffprobe
- pan audio filter
- IFF Amiga Continuous Bitmap (ACBM) decoder
- ass filter
- CRI ADX audio format muxer and demuxer
- Playstation Portable PMP format demuxer
- Microsoft Windows ICO demuxer
- life source
- PCM format support in OMA demuxer
- CLJR encoder
- new option: -report
- Dxtory capture format decoder
- cellauto source
- Simple segmenting muxer
- Indeo 4 decoder
- SMJPEG demuxer


version 0.8:

- many many things we forgot because we rather write code than changelogs
- WebM support in Matroska de/muxer
- low overhead Ogg muxing
- MMS-TCP support
- VP8 de/encoding via libvpx
- Demuxer for On2's IVF format
- Pictor/PC Paint decoder
- HE-AAC v2 decoder
- HE-AAC v2 encoding with libaacplus
- libfaad2 wrapper removed
- DTS-ES extension (XCh) decoding support
- native VP8 decoder
- RTSP tunneling over HTTP
- RTP depacketization of SVQ3
- -strict inofficial replaced by -strict unofficial
- ffplay -exitonkeydown and -exitonmousedown options added
- native GSM / GSM MS decoder
- RTP depacketization of QDM2
- ANSI/ASCII art playback system
- Lego Mindstorms RSO de/muxer
- libavcore added (and subsequently removed)
- SubRip subtitle file muxer and demuxer
- Chinese AVS encoding via libxavs
- ffprobe -show_packets option added
- RTP packetization of Theora and Vorbis
- RTP depacketization of MP4A-LATM
- RTP packetization and depacketization of VP8
- hflip filter
- Apple HTTP Live Streaming demuxer
- a64 codec
- MMS-HTTP support
- G.722 ADPCM audio encoder/decoder
- R10k video decoder
- ocv_smooth filter
- frei0r wrapper filter
- change crop filter syntax to width:height:x:y
- make the crop filter accept parametric expressions
- make ffprobe accept AVFormatContext options
- yadif filter
- blackframe filter
- Demuxer for Leitch/Harris' VR native stream format (LXF)
- RTP depacketization of the X-QT QuickTime format
- SAP (Session Announcement Protocol, RFC 2974) muxer and demuxer
- cropdetect filter
- ffmpeg -crop* options removed
- transpose filter added
- ffmpeg -force_key_frames option added
- demuxer for receiving raw rtp:// URLs without an SDP description
- single stream LATM/LOAS decoder
- setpts filter added
- Win64 support for optimized x86 assembly functions
- MJPEG/AVI1 to JPEG/JFIF bitstream filter
- ASS subtitle encoder and decoder
- IEC 61937 encapsulation for E-AC-3, TrueHD, DTS-HD (for HDMI passthrough)
- overlay filter added
- rename aspect filter to setdar, and pixelaspect to setsar
- IEC 61937 demuxer
- Mobotix .mxg demuxer
- frei0r source added
- hqdn3d filter added
- RTP depacketization of QCELP
- FLAC parser added
- gradfun filter added
- AMR-WB decoder
- replace the ocv_smooth filter with a more generic ocv filter
- Windows Televison (WTV) demuxer
- FFmpeg metadata format muxer and demuxer
- SubRip (srt) subtitle encoder and decoder
- floating-point AC-3 encoder added
- Lagarith decoder
- ffmpeg -copytb option added
- IVF muxer added
- Wing Commander IV movies decoder added
- movie source added
- Bink version 'b' audio and video decoder
- Bitmap Brothers JV playback system
- Apple HTTP Live Streaming protocol handler
- sndio support for playback and record
- Linux framebuffer input device added
- Chronomaster DFA decoder
- DPX image encoder
- MicroDVD subtitle file muxer and demuxer
- Playstation Portable PMP format demuxer
- fieldorder video filter added
- AAC encoding via libvo-aacenc
- AMR-WB encoding via libvo-amrwbenc
- xWMA demuxer
- Mobotix MxPEG decoder
- VP8 frame-multithreading
- NEON optimizations for VP8
- Lots of deprecated API cruft removed
- fft and imdct optimizations for AVX (Sandy Bridge) processors
- showinfo filter added
- SMPTE 302M AES3 audio decoder
- Apple Core Audio Format muxer
- 9 bits and 10 bits per sample support in the H.264 decoder
- 9 bits and 10 bits FFV1 encoding / decoding
- split filter added
- select filter added
- sdl output device added
- libmpcodecs video filter support (3 times as many filters than before)
- mpeg2 aspect ratio dection fixed
- libxvid aspect pickiness fixed
- Frame multithreaded decoding
- E-AC-3 audio encoder
- ac3enc: add channel coupling support
- floating-point sample format support to the ac3, eac3, dca, aac, and vorbis decoders.
- H264/MPEG frame-level multi-threading
- All av_metadata_* functions renamed to av_dict_* and moved to libavutil
- 4:4:4 H.264 decoding support
- 10-bit H.264 optimizations for x86
- lut, lutrgb, and lutyuv filters added
- buffersink libavfilter sink added
- Bump libswscale for recently reported ABI break
- New J2K encoder (via OpenJPEG)


version 0.7:

- all the changes for 0.8, but keeping API/ABI compatibility with the 0.6 release


version 0.6:

- PB-frame decoding for H.263
- deprecated vhook subsystem removed
- deprecated old scaler removed
- VQF demuxer
- Alpha channel scaler
- PCX encoder
- RTP packetization of H.263
- RTP packetization of AMR
- RTP depacketization of Vorbis
- CorePNG decoding support
- Cook multichannel decoding support
- introduced avlanguage helpers in libavformat
- 8088flex TMV demuxer and decoder
- per-stream language-tags extraction in asfdec
- V210 decoder and encoder
- remaining GPL parts in AC-3 decoder converted to LGPL
- QCP demuxer
- SoX native format muxer and demuxer
- AMR-NB decoding/encoding, AMR-WB decoding via OpenCORE libraries
- DPX image decoder
- Electronic Arts Madcow decoder
- DivX (XSUB) subtitle encoder
- nonfree libamr support for AMR-NB/WB decoding/encoding removed
- experimental AAC encoder
- RTP depacketization of ASF and RTSP from WMS servers
- RTMP support in libavformat
- noX handling for OPT_BOOL X options
- Wave64 demuxer
- IEC-61937 compatible Muxer
- TwinVQ decoder
- Bluray (PGS) subtitle decoder
- LPCM support in MPEG-TS (HDMV RID as found on Blu-ray disks)
- WMA Pro decoder
- Core Audio Format demuxer
- ATRAC1 decoder
- MD STUDIO audio demuxer
- RF64 support in WAV demuxer
- MPEG-4 Audio Lossless Coding (ALS) decoder
- -formats option split into -formats, -codecs, -bsfs, and -protocols
- IV8 demuxer
- CDG demuxer and decoder
- R210 decoder
- Auravision Aura 1 and 2 decoders
- Deluxe Paint Animation playback system
- SIPR decoder
- Adobe Filmstrip muxer and demuxer
- RTP depacketization of H.263
- Bink demuxer and audio/video decoders
- enable symbol versioning by default for linkers that support it
- IFF PBM/ILBM bitmap decoder
- concat protocol
- Indeo 5 decoder
- RTP depacketization of AMR
- WMA Voice decoder
- ffprobe tool
- AMR-NB decoder
- RTSP muxer
- HE-AAC v1 decoder
- Kega Game Video (KGV1) decoder
- VorbisComment writing for FLAC, Ogg FLAC and Ogg Speex files
- RTP depacketization of Theora
- HTTP Digest authentication
- RTMP/RTMPT/RTMPS/RTMPE/RTMPTE protocol support via librtmp
- Psygnosis YOP demuxer and video decoder
- spectral extension support in the E-AC-3 decoder
- unsharp video filter
- RTP hinting in the mov/3gp/mp4 muxer
- Dirac in Ogg demuxing
- seek to keyframes in Ogg
- 4:2:2 and 4:4:4 Theora decoding
- 35% faster VP3/Theora decoding
- faster AAC decoding
- faster H.264 decoding
- RealAudio 1.0 (14.4K) encoder


version 0.5:

- DV50 AKA DVCPRO50 encoder, decoder, muxer and demuxer
- TechSmith Camtasia (TSCC) video decoder
- IBM Ultimotion (ULTI) video decoder
- Sierra Online audio file demuxer and decoder
- Apple QuickDraw (qdrw) video decoder
- Creative ADPCM audio decoder (16 bits as well as 8 bits schemes)
- Electronic Arts Multimedia (WVE/UV2/etc.) file demuxer
- Miro VideoXL (VIXL) video decoder
- H.261 video encoder
- QPEG video decoder
- Nullsoft Video (NSV) file demuxer
- Shorten audio decoder
- LOCO video decoder
- Apple Lossless Audio Codec (ALAC) decoder
- Winnov WNV1 video decoder
- Autodesk Animator Studio Codec (AASC) decoder
- Indeo 2 video decoder
- Fraps FPS1 video decoder
- Snow video encoder/decoder
- Sonic audio encoder/decoder
- Vorbis audio decoder
- Macromedia ADPCM decoder
- Duck TrueMotion 2 video decoder
- support for decoding FLX and DTA extensions in FLIC files
- H.264 custom quantization matrices support
- ffserver fixed, it should now be usable again
- QDM2 audio decoder
- Real Cooker audio decoder
- TrueSpeech audio decoder
- WMA2 audio decoder fixed, now all files should play correctly
- RealAudio 14.4 and 28.8 decoders fixed
- JPEG-LS decoder
- build system improvements
- tabs and trailing whitespace removed from the codebase
- CamStudio video decoder
- AIFF/AIFF-C audio format, encoding and decoding
- ADTS AAC file reading and writing
- Creative VOC file reading and writing
- American Laser Games multimedia (*.mm) playback system
- Zip Motion Blocks Video decoder
- improved Theora/VP3 decoder
- True Audio (TTA) decoder
- AVS demuxer and video decoder
- JPEG-LS encoder
- Smacker demuxer and decoder
- NuppelVideo/MythTV demuxer and RTjpeg decoder
- KMVC decoder
- MPEG-2 intra VLC support
- MPEG-2 4:2:2 encoder
- Flash Screen Video decoder
- GXF demuxer
- Chinese AVS decoder
- GXF muxer
- MXF demuxer
- VC-1/WMV3/WMV9 video decoder
- MacIntel support
- AviSynth support
- VMware video decoder
- VP5 video decoder
- VP6 video decoder
- WavPack lossless audio decoder
- Targa (.TGA) picture decoder
- Vorbis audio encoder
- Delphine Software .cin demuxer/audio and video decoder
- Tiertex .seq demuxer/video decoder
- MTV demuxer
- TIFF picture encoder and decoder
- GIF picture decoder
- Intel Music Coder decoder
- Zip Motion Blocks Video encoder
- Musepack decoder
- Flash Screen Video encoder
- Theora encoding via libtheora
- BMP encoder
- WMA encoder
- GSM-MS encoder and decoder
- DCA decoder
- DXA demuxer and decoder
- DNxHD decoder
- Gamecube movie (.THP) playback system
- Blackfin optimizations
- Interplay C93 demuxer and video decoder
- Bethsoft VID demuxer and video decoder
- CRYO APC demuxer
- ATRAC3 decoder
- V.Flash PTX decoder
- RoQ muxer, RoQ audio encoder
- Renderware TXD demuxer and decoder
- extern C declarations for C++ removed from headers
- sws_flags command line option
- codebook generator
- RoQ video encoder
- QTRLE encoder
- OS/2 support removed and restored again
- AC-3 decoder
- NUT muxer
- additional SPARC (VIS) optimizations
- Matroska muxer
- slice-based parallel H.264 decoding
- Monkey's Audio demuxer and decoder
- AMV audio and video decoder
- DNxHD encoder
- H.264 PAFF decoding
- Nellymoser ASAO decoder
- Beam Software SIFF demuxer and decoder
- libvorbis Vorbis decoding removed in favor of native decoder
- IntraX8 (J-Frame) subdecoder for WMV2 and VC-1
- Ogg (Theora, Vorbis and FLAC) muxer
- The "device" muxers and demuxers are now in a new libavdevice library
- PC Paintbrush PCX decoder
- Sun Rasterfile decoder
- TechnoTrend PVA demuxer
- Linux Media Labs MPEG-4 (LMLM4) demuxer
- AVM2 (Flash 9) SWF muxer
- QT variant of IMA ADPCM encoder
- VFW grabber
- iPod/iPhone compatible mp4 muxer
- Mimic decoder
- MSN TCP Webcam stream demuxer
- RL2 demuxer / decoder
- IFF demuxer
- 8SVX audio decoder
- non-recursive Makefiles
- BFI demuxer
- MAXIS EA XA (.xa) demuxer / decoder
- BFI video decoder
- OMA demuxer
- MLP/TrueHD decoder
- Electronic Arts CMV decoder
- Motion Pixels Video decoder
- Motion Pixels MVI demuxer
- removed animated GIF decoder/demuxer
- D-Cinema audio muxer
- Electronic Arts TGV decoder
- Apple Lossless Audio Codec (ALAC) encoder
- AAC decoder
- floating point PCM encoder/decoder
- MXF muxer
- DV100 AKA DVCPRO HD decoder and demuxer
- E-AC-3 support added to AC-3 decoder
- Nellymoser ASAO encoder
- ASS and SSA demuxer and muxer
- liba52 wrapper removed
- SVQ3 watermark decoding support
- Speex decoding via libspeex
- Electronic Arts TGQ decoder
- RV40 decoder
- QCELP / PureVoice decoder
- RV30 decoder
- hybrid WavPack support
- R3D REDCODE demuxer
- ALSA support for playback and record
- Electronic Arts TQI decoder
- OpenJPEG based JPEG 2000 decoder
- NC (NC4600) camera file demuxer
- Gopher client support
- MXF D-10 muxer
- generic metadata API
- flash ScreenVideo2 encoder


version 0.4.9-pre1:

- DV encoder, DV muxer
- Microsoft RLE video decoder
- Microsoft Video-1 decoder
- Apple Animation (RLE) decoder
- Apple Graphics (SMC) decoder
- Apple Video (RPZA) decoder
- Cinepak decoder
- Sega FILM (CPK) file demuxer
- Westwood multimedia support (VQA & AUD files)
- Id Quake II CIN playback support
- 8BPS video decoder
- FLIC playback support
- RealVideo 2.0 (RV20) decoder
- Duck TrueMotion v1 (DUCK) video decoder
- Sierra VMD demuxer and video decoder
- MSZH and ZLIB decoder support
- SVQ1 video encoder
- AMR-WB support
- PPC optimizations
- rate distortion optimal cbp support
- rate distorted optimal ac prediction for MPEG-4
- rate distorted optimal lambda->qp support
- AAC encoding with libfaac
- Sunplus JPEG codec (SP5X) support
- use Lagrange multiplier instead of QP for ratecontrol
- Theora/VP3 decoding support
- XA and ADX ADPCM codecs
- export MPEG-2 active display area / pan scan
- Add support for configuring with IBM XLC
- floating point AAN DCT
- initial support for zygo video (not complete)
- RGB ffv1 support
- new audio/video parser API
- av_log() system
- av_read_frame() and av_seek_frame() support
- missing last frame fixes
- seek by mouse in ffplay
- noise reduction of DCT coefficients
- H.263 OBMC & 4MV support
- H.263 alternative inter vlc support
- H.263 loop filter
- H.263 slice structured mode
- interlaced DCT support for MPEG-2 encoding
- stuffing to stay above min_bitrate
- MB type & QP visualization
- frame stepping for ffplay
- interlaced motion estimation
- alternate scantable support
- SVCD scan offset support
- closed GOP support
- SSE2 FDCT
- quantizer noise shaping
- G.726 ADPCM audio codec
- MS ADPCM encoding
- multithreaded/SMP motion estimation
- multithreaded/SMP encoding for MPEG-1/MPEG-2/MPEG-4/H.263
- multithreaded/SMP decoding for MPEG-2
- FLAC decoder
- Metrowerks CodeWarrior suppport
- H.263+ custom pcf support
- nicer output for 'ffmpeg -formats'
- Matroska demuxer
- SGI image format, encoding and decoding
- H.264 loop filter support
- H.264 CABAC support
- nicer looking arrows for the motion vector visualization
- improved VCD support
- audio timestamp drift compensation
- MPEG-2 YUV 422/444 support
- polyphase kaiser windowed sinc and blackman nuttall windowed sinc audio resample
- better image scaling
- H.261 support
- correctly interleave packets during encoding
- VIS optimized motion compensation
- intra_dc_precision>0 encoding support
- support reuse of motion vectors/MB types/field select values of the source video
- more accurate deblock filter
- padding support
- many optimizations and bugfixes
- FunCom ISS audio file demuxer and according ADPCM decoding


version 0.4.8:

- MPEG-2 video encoding (Michael)
- Id RoQ playback subsystem (Mike Melanson and Tim Ferguson)
- Wing Commander III Movie (.mve) file playback subsystem (Mike Melanson
  and Mario Brito)
- Xan DPCM audio decoder (Mario Brito)
- Interplay MVE playback subsystem (Mike Melanson)
- Duck DK3 and DK4 ADPCM audio decoders (Mike Melanson)


version 0.4.7:

- RealAudio 1.0 (14_4) and 2.0 (28_8) native decoders. Author unknown, code from mplayerhq
  (originally from public domain player for Amiga at http://www.honeypot.net/audio)
- current version now also compiles with older GCC (Fabrice)
- 4X multimedia playback system including 4xm file demuxer (Mike
  Melanson), and 4X video and audio codecs (Michael)
- Creative YUV (CYUV) decoder (Mike Melanson)
- FFV1 codec (our very simple lossless intra only codec, compresses much better
  than HuffYUV) (Michael)
- ASV1 (Asus), H.264, Intel indeo3 codecs have been added (various)
- tiny PNG encoder and decoder, tiny GIF decoder, PAM decoder (PPM with
  alpha support), JPEG YUV colorspace support. (Fabrice Bellard)
- ffplay has been replaced with a newer version which uses SDL (optionally)
  for multiplatform support (Fabrice)
- Sorenson Version 3 codec (SVQ3) support has been added (decoding only) - donated
  by anonymous
- AMR format has been added (Johannes Carlsson)
- 3GP support has been added (Johannes Carlsson)
- VP3 codec has been added (Mike Melanson)
- more MPEG-1/2 fixes
- better multiplatform support, MS Visual Studio fixes (various)
- AltiVec optimizations (Magnus Damn and others)
- SH4 processor support has been added (BERO)
- new public interfaces (avcodec_get_pix_fmt) (Roman Shaposhnick)
- VOB streaming support (Brian Foley)
- better MP3 autodetection (Andriy Rysin)
- qpel encoding (Michael)
- 4mv+b frames encoding finally fixed (Michael)
- chroma ME (Michael)
- 5 comparison functions for ME (Michael)
- B-frame encoding speedup (Michael)
- WMV2 codec (unfinished - Michael)
- user specified diamond size for EPZS (Michael)
- Playstation STR playback subsystem, still experimental (Mike and Michael)
- ASV2 codec (Michael)
- CLJR decoder (Alex)

.. And lots more new enhancements and fixes.


version 0.4.6:

- completely new integer only MPEG audio layer 1/2/3 decoder rewritten
  from scratch
- Recoded DCT and motion vector search with gcc (no longer depends on nasm)
- fix quantization bug in AC3 encoder
- added PCM codecs and format. Corrected WAV/AVI/ASF PCM issues
- added prototype ffplay program
- added GOB header parsing on H.263/H.263+ decoder (Juanjo)
- bug fix on MCBPC tables of H.263 (Juanjo)
- bug fix on DC coefficients of H.263 (Juanjo)
- added Advanced Prediction Mode on H.263/H.263+ decoder (Juanjo)
- now we can decode H.263 streams found in QuickTime files (Juanjo)
- now we can decode H.263 streams found in VIVO v1 files(Juanjo)
- preliminary RTP "friendly" mode for H.263/H.263+ coding. (Juanjo)
- added GOB header for H.263/H.263+ coding on RTP mode (Juanjo)
- now H.263 picture size is returned on the first decoded frame (Juanjo)
- added first regression tests
- added MPEG-2 TS demuxer
- new demux API for libav
- more accurate and faster IDCT (Michael)
- faster and entropy-controlled motion search (Michael)
- two pass video encoding (Michael)
- new video rate control (Michael)
- added MSMPEG4V1, MSMPEGV2 and WMV1 support (Michael)
- great performance improvement of video encoders and decoders (Michael)
- new and faster bit readers and vlc parsers (Michael)
- high quality encoding mode: tries all macroblock/VLC types (Michael)
- added DV video decoder
- preliminary RTP/RTSP support in ffserver and libavformat
- H.263+ AIC decoding/encoding support (Juanjo)
- VCD MPEG-PS mode (Juanjo)
- PSNR stuff (Juanjo)
- simple stats output (Juanjo)
- 16-bit and 15-bit RGB/BGR/GBR support (Bisqwit)


version 0.4.5:

- some header fixes (Zdenek Kabelac <kabi at informatics.muni.cz>)
- many MMX optimizations (Nick Kurshev <nickols_k at mail.ru>)
- added configure system (actually a small shell script)
- added MPEG audio layer 1/2/3 decoding using LGPL'ed mpglib by
  Michael Hipp (temporary solution - waiting for integer only
  decoder)
- fixed VIDIOCSYNC interrupt
- added Intel H.263 decoding support ('I263' AVI fourCC)
- added Real Video 1.0 decoding (needs further testing)
- simplified image formats again. Added PGM format (=grey
  pgm). Renamed old PGM to PGMYUV.
- fixed msmpeg4 slice issues (tell me if you still find problems)
- fixed OpenDivX bugs with newer versions (added VOL header decoding)
- added support for MPlayer interface
- added macroblock skip optimization
- added MJPEG decoder
- added mmx/mmxext IDCT from libmpeg2
- added pgmyuvpipe, ppm, and ppm_pipe formats (original patch by Celer
  <celer at shell.scrypt.net>)
- added pixel format conversion layer (e.g. for MJPEG or PPM)
- added deinterlacing option
- MPEG-1/2 fixes
- MPEG-4 vol header fixes (Jonathan Marsden <snmjbm at pacbell.net>)
- ARM optimizations (Lionel Ulmer <lionel.ulmer at free.fr>).
- Windows porting of file converter
- added MJPEG raw format (input/output)
- added JPEG image format support (input/output)


version 0.4.4:

- fixed some std header definitions (Bjorn Lindgren
  <bjorn.e.lindgren at telia.com>).
- added MPEG demuxer (MPEG-1 and 2 compatible).
- added ASF demuxer
- added prototype RM demuxer
- added AC3 decoding (done with libac3 by Aaron Holtzman)
- added decoding codec parameter guessing (.e.g. for MPEG, because the
  header does not include them)
- fixed header generation in MPEG-1, AVI and ASF muxer: wmplayer can now
  play them (only tested video)
- fixed H.263 white bug
- fixed phase rounding in img resample filter
- add MMX code for polyphase img resample filter
- added CPU autodetection
- added generic title/author/copyright/comment string handling (ASF and RM
  use them)
- added SWF demux to extract MP3 track (not usable yet because no MP3
  decoder)
- added fractional frame rate support
- codecs are no longer searched by read_header() (should fix ffserver
  segfault)


version 0.4.3:

- BGR24 patch (initial patch by Jeroen Vreeken <pe1rxq at amsat.org>)
- fixed raw yuv output
- added motion rounding support in MPEG-4
- fixed motion bug rounding in MSMPEG4
- added B-frame handling in video core
- added full MPEG-1 decoding support
- added partial (frame only) MPEG-2 support
- changed the FOURCC code for H.263 to "U263" to be able to see the
  +AVI/H.263 file with the UB Video H.263+ decoder. MPlayer works with
  this +codec ;) (JuanJo).
- Halfpel motion estimation after MB type selection (JuanJo)
- added pgm and .Y.U.V output format
- suppressed 'img:' protocol. Simply use: /tmp/test%d.[pgm|Y] as input or
  output.
- added pgmpipe I/O format (original patch from Martin Aumueller
  <lists at reserv.at>, but changed completely since we use a format
  instead of a protocol)


version 0.4.2:

- added H.263/MPEG-4/MSMPEG4 decoding support. MPEG-4 decoding support
  (for OpenDivX) is almost complete: 8x8 MVs and rounding are
  missing. MSMPEG4 support is complete.
- added prototype MPEG-1 decoder. Only I- and P-frames handled yet (it
  can decode ffmpeg MPEGs :-)).
- added libavcodec API documentation (see apiexample.c).
- fixed image polyphase bug (the bottom of some images could be
  greenish)
- added support for non clipped motion vectors (decoding only)
  and image sizes non-multiple of 16
- added support for AC prediction (decoding only)
- added file overwrite confirmation (can be disabled with -y)
- added custom size picture to H.263 using H.263+ (Juanjo)


version 0.4.1:

- added MSMPEG4 (aka DivX) compatible encoder. Changed default codec
  of AVI and ASF to DIV3.
- added -me option to set motion estimation method
  (default=log). suppressed redundant -hq option.
- added options -acodec and -vcodec to force a given codec (useful for
  AVI for example)
- fixed -an option
- improved dct_quantize speed
- factorized some motion estimation code


version 0.4.0:

- removing grab code from ffserver and moved it to ffmpeg. Added
  multistream support to ffmpeg.
- added timeshifting support for live feeds (option ?date=xxx in the
  URL)
- added high quality image resize code with polyphase filter (need
  mmx/see optimization). Enable multiple image size support in ffserver.
- added multi live feed support in ffserver
- suppressed master feature from ffserver (it should be done with an
  external program which opens the .ffm url and writes it to another
  ffserver)
- added preliminary support for video stream parsing (WAV and AVI half
  done). Added proper support for audio/video file conversion in
  ffmpeg.
- added preliminary support for video file sending from ffserver
- redesigning I/O subsystem: now using URL based input and output
  (see avio.h)
- added WAV format support
- added "tty user interface" to ffmpeg to stop grabbing gracefully
- added MMX/SSE optimizations to SAD (Sums of Absolutes Differences)
  (Juan J. Sierralta P. a.k.a. "Juanjo" <juanjo at atmlab.utfsm.cl>)
- added MMX DCT from mpeg2_movie 1.5 (Juanjo)
- added new motion estimation algorithms, log and phods (Juanjo)
- changed directories: libav for format handling, libavcodec for
  codecs


version 0.3.4:

- added stereo in MPEG audio encoder


version 0.3.3:

- added 'high quality' mode which use motion vectors. It can be used in
  real time at low resolution.
- fixed rounding problems which caused quality problems at high
  bitrates and large GOP size


version 0.3.2: small fixes

- ASF fixes
- put_seek bug fix


version 0.3.1: added avi/divx support

- added AVI support
- added MPEG-4 codec compatible with OpenDivX. It is based on the H.263 codec
- added sound for flash format (not tested)


version 0.3: initial public release<|MERGE_RESOLUTION|>--- conflicted
+++ resolved
@@ -14,11 +14,8 @@
 - bonk decoder and demuxer
 - Micronas SC-4 audio decoder
 - LAF demuxer
-<<<<<<< HEAD
+- APAC decoder and demuxer
 - added av_fast_recalloc() to libavutil
-=======
-- APAC decoder and demuxer
->>>>>>> dd2ea014
 
 
 version 5.1:
