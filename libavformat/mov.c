--- conflicted
+++ resolved
@@ -556,11 +556,7 @@
     AVStream *st;
     uint32_t type;
     uint32_t av_unused ctype;
-<<<<<<< HEAD
-    int title_size;
-=======
     int64_t title_size;
->>>>>>> e3528d2a
     char *title_str;
 
     if (c->fc->nb_streams < 1) // meta before first trak
@@ -598,16 +594,10 @@
             return AVERROR(ENOMEM);
         avio_read(pb, title_str, title_size);
         title_str[title_size] = 0;
-<<<<<<< HEAD
-        if (title_str[0])
-            av_dict_set(&st->metadata, "handler_name", title_str +
-                        (!c->isom && title_str[0] == title_size - 1), 0);
-=======
         if (title_str[0]) {
             int off = (!c->isom && title_str[0] == title_size - 1);
             av_dict_set(&st->metadata, "handler_name", title_str + off, 0);
         }
->>>>>>> e3528d2a
         av_freep(&title_str);
     }
 
