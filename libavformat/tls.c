--- conflicted
+++ resolved
@@ -104,12 +104,7 @@
                     proxy_port, "/%s", dest);
     }
 
-<<<<<<< HEAD
     return ffurl_open_whitelist(&c->tcp, buf, AVIO_FLAG_READ_WRITE,
                                 &parent->interrupt_callback, options,
-                                parent->protocol_whitelist, parent->protocol_blacklist);
-=======
-    return ffurl_open(&c->tcp, buf, AVIO_FLAG_READ_WRITE,
-                      &parent->interrupt_callback, options, parent->protocols, parent);
->>>>>>> fab8156b
+                                parent->protocol_whitelist, parent->protocol_blacklist, parent);
 }