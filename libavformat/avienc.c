--- conflicted
+++ resolved
@@ -260,22 +260,18 @@
 
         ff_parse_specific_params(enc, &au_byterate, &au_ssize, &au_scale);
 
-        if (   stream->codec_type == AVMEDIA_TYPE_VIDEO
-            && stream->codec_id != AV_CODEC_ID_XSUB
+        if (   enc->codec_type == AVMEDIA_TYPE_VIDEO
+            && enc->codec_id != AV_CODEC_ID_XSUB
             && au_byterate > 1000LL*au_scale) {
             au_byterate = 600;
             au_scale    = 1;
         }
-        avpriv_set_pts_info(s->streams[i], 64, au_scale, au_byterate);
-        if (stream->codec_id == AV_CODEC_ID_XSUB)
+        avpriv_set_pts_info(st, 64, au_scale, au_byterate);
+        if (enc->codec_id == AV_CODEC_ID_XSUB)
             au_scale = au_byterate = 0;
 
         avio_wl32(pb, au_scale); /* scale */
         avio_wl32(pb, au_byterate); /* rate */
-<<<<<<< HEAD
-=======
-        avpriv_set_pts_info(st, 64, au_scale, au_byterate);
->>>>>>> c3311d47
 
         avio_wl32(pb, 0); /* start */
         /* remember this offset to fill later */
@@ -300,14 +296,10 @@
         avio_wl16(pb, enc->height);
         ff_end_tag(pb, strh);
 
-<<<<<<< HEAD
-        if (stream->codec_type != AVMEDIA_TYPE_DATA) {
+        if (enc->codec_type != AVMEDIA_TYPE_DATA) {
             int ret;
             enum AVPixelFormat pix_fmt;
 
-=======
-        if (enc->codec_type != AVMEDIA_TYPE_DATA) {
->>>>>>> c3311d47
             strf = ff_start_tag(pb, "strf");
             switch (enc->codec_type) {
             case AVMEDIA_TYPE_SUBTITLE:
@@ -316,38 +308,30 @@
                 if (enc->codec_id != AV_CODEC_ID_XSUB)
                     break;
             case AVMEDIA_TYPE_VIDEO:
-<<<<<<< HEAD
                 /* WMP expects RGB 5:5:5 rawvideo in avi to have bpp set to 16. */
-                if (  !stream->codec_tag
-                    && stream->codec_id == AV_CODEC_ID_RAWVIDEO
-                    && stream->pix_fmt == AV_PIX_FMT_RGB555LE
-                    && stream->bits_per_coded_sample == 15)
-                    stream->bits_per_coded_sample = 16;
-                ff_put_bmp_header(pb, stream, ff_codec_bmp_tags, 0, 0);
+                if (  !enc->codec_tag
+                    && enc->codec_id == AV_CODEC_ID_RAWVIDEO
+                    && enc->pix_fmt == AV_PIX_FMT_RGB555LE
+                    && enc->bits_per_coded_sample == 15)
+                    enc->bits_per_coded_sample = 16;
+                ff_put_bmp_header(pb, enc, ff_codec_bmp_tags, 0, 0);
                 pix_fmt = avpriv_find_pix_fmt(avpriv_pix_fmt_bps_avi,
-                                              stream->bits_per_coded_sample);
-                if (   !stream->codec_tag
-                    && stream->codec_id == AV_CODEC_ID_RAWVIDEO
-                    && stream->pix_fmt != pix_fmt
-                    && stream->pix_fmt != AV_PIX_FMT_NONE)
+                                              enc->bits_per_coded_sample);
+                if (   !enc->codec_tag
+                    && enc->codec_id == AV_CODEC_ID_RAWVIDEO
+                    && enc->pix_fmt != pix_fmt
+                    && enc->pix_fmt != AV_PIX_FMT_NONE)
                     av_log(s, AV_LOG_ERROR, "%s rawvideo cannot be written to avi, output file will be unreadable\n",
-                          av_get_pix_fmt_name(stream->pix_fmt));
+                          av_get_pix_fmt_name(enc->pix_fmt));
                 break;
             case AVMEDIA_TYPE_AUDIO:
-                if ((ret = ff_put_wav_header(pb, stream, 0)) < 0)
+                if ((ret = ff_put_wav_header(pb, enc, 0)) < 0)
                     return ret;
-=======
-                ff_put_bmp_header(pb, enc, ff_codec_bmp_tags, 0);
-                break;
-            case AVMEDIA_TYPE_AUDIO:
-                if (ff_put_wav_header(pb, enc) < 0)
-                    return -1;
->>>>>>> c3311d47
                 break;
             default:
                 av_log(s, AV_LOG_ERROR,
                     "Invalid or not supported codec type '%s' found in the input\n",
-                    (char *)av_x_if_null(av_get_media_type_string(stream->codec_type), "?"));
+                    (char *)av_x_if_null(av_get_media_type_string(enc->codec_type), "?"));
                 return AVERROR(EINVAL);
             }
             ff_end_tag(pb, strf);
@@ -355,7 +339,7 @@
                 ff_riff_write_info_tag(s->pb, "strn", t->value);
                 t = NULL;
             }
-            if (stream->codec_id == AV_CODEC_ID_XSUB
+            if (enc->codec_id == AV_CODEC_ID_XSUB
             && (t = av_dict_get(s->streams[i]->metadata, "language", NULL, 0))) {
                 const char* langstr = av_convert_lang_to(t->value, AV_LANG_ISO639_1);
                 t = NULL;
