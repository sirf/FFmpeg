--- conflicted
+++ resolved
@@ -3236,14 +3236,9 @@
 cc_default="gcc"
 cxx_default="g++"
 host_cc_default="gcc"
-<<<<<<< HEAD
-cp_f="cp -f"
 doxygen_default="doxygen"
 install="install"
 ln_s_default="ln -s -f"
-=======
-ln_s="ln -s -f"
->>>>>>> 3794062a
 nm_default="nm -g"
 objformat="elf"
 pkg_config_default=pkg-config
@@ -4988,21 +4983,6 @@
         ;;
     minix)
         ;;
-<<<<<<< HEAD
-    plan9)
-        add_cppflags -D_C99_SNPRINTF_EXTENSION  \
-                     -D_REENTRANT_SOURCE        \
-                     -D_RESEARCH_SOURCE         \
-                     -DFD_SETSIZE=96            \
-                     -DHAVE_SOCK_OPTS
-        add_compat strtod.o strtod=avpriv_strtod
-        network_extralibs='-lbsd'
-        exeobjs=compat/plan9/main.o
-        disable ffserver
-        cp_f='cp'
-        ;;
-=======
->>>>>>> 3794062a
     none)
         ;;
     *)
@@ -6749,12 +6729,7 @@
 LIB_INSTALL_EXTRA_CMD=$LIB_INSTALL_EXTRA_CMD
 EXTRALIBS=$extralibs
 COMPAT_OBJS=$compat_objs
-<<<<<<< HEAD
-EXEOBJS=$exeobjs
 INSTALL=$install
-=======
-INSTALL=install
->>>>>>> 3794062a
 LIBTARGET=${LIBTARGET}
 SLIBNAME=${SLIBNAME}
 SLIBNAME_WITH_VERSION=${SLIBNAME_WITH_VERSION}
